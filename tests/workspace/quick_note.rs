use std::time::Duration;

use client_api_test::TestClient;
use serde_json::json;
use tokio::time;
use uuid::Uuid;

#[tokio::test]
async fn quick_note_crud_test() {
  let client = TestClient::new_user_without_ws_conn().await;
  let workspace_id = client.workspace_id().await;
  let workspace_uuid = Uuid::parse_str(&workspace_id).unwrap();
  let mut quick_note_ids: Vec<Uuid> = vec![];
  for _ in 0..2 {
    let quick_note = client
      .api_client
      .create_quick_note(workspace_uuid, None)
      .await
      .expect("create quick note");
    quick_note_ids.push(quick_note.id);
    // To ensure that the creation time is different
    time::sleep(Duration::from_millis(1)).await;
  }
  let quick_note_id_1 = quick_note_ids[0];
  let quick_note_id_2 = quick_note_ids[1];
  let quick_notes = client
    .api_client
    .list_quick_notes(workspace_uuid, None, None, None)
    .await
    .expect("list quick notes");
  assert_eq!(quick_notes.quick_notes.len(), 2);
  assert!(!quick_notes.has_more);
<<<<<<< HEAD
  let mut notes_sorted_by_created_at_asc = quick_notes.quick_notes.clone();
  notes_sorted_by_created_at_asc.sort_by(|a, b| a.created_at.cmp(&b.created_at));

  let quick_note_id_1 = notes_sorted_by_created_at_asc[0].id;
  let quick_note_id_2 = notes_sorted_by_created_at_asc[1].id;
=======
  assert_eq!(quick_notes.quick_notes[0].id, quick_note_id_2);
  assert_eq!(quick_notes.quick_notes[1].id, quick_note_id_1);

>>>>>>> b8e9aa02
  let data_1 = json!([
    {
      "type": "paragraph",
      "delta": {
        "insert": "orange",
        "attributes": {
          "bold": true
        },
      },
    },
    {
      "type": "heading",
      "data": {
        "level": 1
      },
      "delta": {
        "insert": "apple",
        "attributes": {
          "bold": true
        },
      },
    },
  ]);
  let data_2 = json!([
    {
      "type": "paragraph",
      "delta": {
        "insert": "banana",
        "attributes": {
          "bold": true
        },
      },
    },
    {
      "type": "heading",
      "data": {
        "level": 1
      },
      "delta": {
        "insert": "melon",
        "attributes": {
          "bold": true
        },
      },
    },
  ]);
  client
    .api_client
    .update_quick_note(workspace_uuid, quick_note_id_2, data_2)
    .await
    .expect("update quick note");
  // To ensure that the update time is different
  time::sleep(Duration::from_millis(1)).await;
  client
    .api_client
    .update_quick_note(workspace_uuid, quick_note_id_1, data_1)
    .await
    .expect("update quick note");
  let quick_notes = client
    .api_client
    .list_quick_notes(workspace_uuid, None, None, None)
    .await
    .expect("list quick notes");
  assert_eq!(quick_notes.quick_notes.len(), 2);
  let quick_notes = client
    .api_client
    .list_quick_notes(workspace_uuid, Some("".to_string()), None, None)
    .await
    .expect("list quick notes with empty search term");
  assert_eq!(quick_notes.quick_notes.len(), 2);
  let quick_notes_with_offset_and_limit = client
    .api_client
    .list_quick_notes(workspace_uuid, None, Some(1), Some(1))
    .await
    .expect("list quick notes with offset and limit");
  assert_eq!(quick_notes_with_offset_and_limit.quick_notes.len(), 1);
  assert!(!quick_notes_with_offset_and_limit.has_more);
  assert_eq!(
    quick_notes_with_offset_and_limit.quick_notes[0].id,
    quick_note_id_2
  );
  let quick_notes_with_offset_and_limit = client
    .api_client
    .list_quick_notes(workspace_uuid, None, Some(0), Some(1))
    .await
    .expect("list quick notes with offset and limit");
  assert_eq!(quick_notes_with_offset_and_limit.quick_notes.len(), 1);
  assert!(quick_notes_with_offset_and_limit.has_more);
  assert_eq!(
    quick_notes_with_offset_and_limit.quick_notes[0].id,
    quick_note_id_1
  );
  let filtered_quick_notes = client
    .api_client
    .list_quick_notes(workspace_uuid, Some("pple".to_string()), None, None)
    .await
    .expect("list quick notes with filter");
  assert_eq!(filtered_quick_notes.quick_notes.len(), 1);
  assert_eq!(filtered_quick_notes.quick_notes[0].id, quick_note_id_1);
  client
    .api_client
    .delete_quick_note(workspace_uuid, quick_note_id_1)
    .await
    .expect("delete quick note");
  let quick_notes = client
    .api_client
    .list_quick_notes(workspace_uuid, None, None, None)
    .await
    .expect("list quick notes");
  assert_eq!(quick_notes.quick_notes.len(), 1);
  assert_eq!(quick_notes.quick_notes[0].id, quick_note_id_2);
}<|MERGE_RESOLUTION|>--- conflicted
+++ resolved
@@ -30,17 +30,11 @@
     .expect("list quick notes");
   assert_eq!(quick_notes.quick_notes.len(), 2);
   assert!(!quick_notes.has_more);
-<<<<<<< HEAD
   let mut notes_sorted_by_created_at_asc = quick_notes.quick_notes.clone();
   notes_sorted_by_created_at_asc.sort_by(|a, b| a.created_at.cmp(&b.created_at));
 
   let quick_note_id_1 = notes_sorted_by_created_at_asc[0].id;
   let quick_note_id_2 = notes_sorted_by_created_at_asc[1].id;
-=======
-  assert_eq!(quick_notes.quick_notes[0].id, quick_note_id_2);
-  assert_eq!(quick_notes.quick_notes[1].id, quick_note_id_1);
-
->>>>>>> b8e9aa02
   let data_1 = json!([
     {
       "type": "paragraph",
