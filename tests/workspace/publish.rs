--- conflicted
+++ resolved
@@ -21,8 +21,6 @@
 use std::collections::{HashMap, HashSet};
 use std::thread::sleep;
 use std::time::Duration;
-use yrs::types::Map;
-use yrs::MapRef;
 
 use crate::workspace::published_data::{self};
 
@@ -1200,33 +1198,6 @@
         .get_db_collab_from_view(&workspace_id_2, &related_db.view_id)
         .await;
 
-<<<<<<< HEAD
-      let fields: MapRef = db_with_rel_col_collab
-        .data
-        .get_with_path(&db_with_rel_col_collab.transact(), ["database", "fields"])
-        .unwrap();
-      for (_k, v) in fields.iter(&db_with_rel_col_collab.transact()) {
-        for related_col_db_id in v
-          .cast::<MapRef>()
-          .unwrap()
-          .get(&db_with_rel_col_collab.transact(), "type_option")
-          .unwrap()
-          .cast::<MapRef>()
-          .unwrap()
-          .iter(&db_with_rel_col_collab.transact())
-          .map(|(_k, v)| v.cast::<MapRef>().unwrap())
-          .flat_map(|v| v.get(&db_with_rel_col_collab.transact(), "database_id"))
-          .map(|v| v.to_string(&db_with_rel_col_collab.transact()))
-          .filter(|v| !v.is_empty())
-        {
-          let related_db_id: String = related_db_collab
-            .data
-            .get_with_path(&related_db_collab.transact(), ["database", "id"])
-            .unwrap();
-          assert_eq!(related_db_id, related_col_db_id);
-        }
-      }
-=======
       let related_db_id: String = related_db_collab
         .data
         .get_with_path(&related_db_collab.transact(), ["database", "id"])
@@ -1245,7 +1216,6 @@
         .for_each(|(_k, db_id)| {
           assert_eq!(db_id.to_string(), related_db_id);
         });
->>>>>>> 95e7d172
     }
   }
 }
