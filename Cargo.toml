[package]
name = "appflowy-cloud"
version = "0.1.0"
edition = "2021"

# See more keys and their definitions at https://doc.rust-lang.org/cargo/reference/manifest.html

[dependencies]
actix.workspace = true
actix-web.workspace = true
actix-http = { workspace = true, default-features = false, features = [
  "openssl",
  "compress-brotli",
  "compress-gzip",
] }
actix-rt = "2.9.0"
actix-web-actors = { version = "4.3" }
actix-service = "2.0.2"
actix-identity = "0.6.0"
actix-router = "0.5.2"
actix-session = { version = "0.8", features = ["redis-rs-tls-session"] }
actix-multipart = { version = "0.7.2", features = ["derive"] }
openssl = { version = "0.10.62", features = ["vendored"] }

# serde
serde_json.workspace = true
serde_repr.workspace = true
serde.workspace = true

tokio = { workspace = true, features = [
  "macros",
  "rt-multi-thread",
  "sync",
  "fs",
  "time",
  "full",
] }
tokio-stream.workspace = true
tokio-util = { version = "0.7.10", features = ["io"] }
futures-util = { workspace = true, features = ["std", "io"] }
once_cell = "1.19.0"
chrono = { version = "0.4.37", features = [
  "serde",
  "clock",
], default-features = false }
derive_more = { version = "0.99" }
secrecy.workspace = true
rand = { version = "0.8", features = ["std_rng"] }
anyhow = "1.0.79"
thiserror = "1.0.56"
reqwest = { workspace = true, features = [
  "json",
  "rustls-tls",
  "cookies",
  "stream",
] }
unicode-segmentation = "1.10"
lazy_static.workspace = true
fancy-regex = "0.11.0"
validator = "0.16.1"
bytes = "1.5.0"
rcgen = { version = "0.10.0", features = ["pem", "x509-parser"] }
mime = "0.3.17"
aws-sdk-s3 = { version = "1.36.0", features = [
  "behavior-version-latest",
  "rt-tokio",
] }
aws-config = { version = "1.5.1", features = ["behavior-version-latest"] }
redis = { workspace = true, features = [
  "json",
  "tokio-comp",
  "connection-manager",
] }
tracing = { version = "0.1.40", features = ["log"] }
tracing-subscriber = { version = "0.3.18", features = [
  "registry",
  "env-filter",
  "ansi",
  "json",
  "tracing-log",
] }
tracing-bunyan-formatter = "0.3.9"
sqlx = { workspace = true, default-features = false, features = [
  "runtime-tokio-rustls",
  "macros",
  "postgres",
  "uuid",
  "chrono",
  "migrate",
] }
async-trait.workspace = true
prometheus-client.workspace = true
itertools = "0.11"
uuid.workspace = true
tokio-tungstenite = { version = "0.20.1", features = ["native-tls"] }
dotenvy.workspace = true
url = "2.5.0"
brotli.workspace = true
dashmap.workspace = true
async-stream.workspace = true
futures.workspace = true
semver = "1.0.22"
governor = { version = "0.6.3" }
tonic.workspace = true
prost.workspace = true
tonic-proto.workspace = true
appflowy-collaborate = { path = "services/appflowy-collaborate" }
percent-encoding = "2.3.1"

# ai
appflowy-ai-client = { workspace = true, features = ["dto", "client-api"] }
pgvector = { workspace = true, features = ["sqlx"] }

collab = { workspace = true, features = ["lock_timeout"] }
collab-document = { workspace = true }
collab-entity = { workspace = true }
collab-folder = { workspace = true }
collab-user = { workspace = true }
collab-database = { workspace = true }
collab-rt-protocol.workspace = true

#Local crate
snowflake = { path = "libs/snowflake" }
database.workspace = true
database-entity.workspace = true
gotrue = { path = "libs/gotrue" }
gotrue-entity = { path = "libs/gotrue-entity" }
infra = { path = "libs/infra" }
authentication.workspace = true
access-control.workspace = true
app-error = { workspace = true, features = [
  "sqlx_error",
  "actix_web_error",
  "tokio_error",
  "appflowy_ai_error",
] }
shared-entity = { path = "libs/shared-entity", features = ["cloud"] }
workspace-template = { workspace = true }
collab-rt-entity.workspace = true
collab-stream.workspace = true
yrs.workspace = true

tonic-build = "0.11.0"
log = "0.4.20"
lettre = { version = "0.11.7", features = ["tokio1", "tokio1-native-tls"] }
handlebars = "5.1.2"
pin-project.workspace = true
byteorder = "1.5.0"
sha2 = "0.10.8"
rayon.workspace = true
mailer.workspace = true
async_zip.workspace = true
sanitize-filename.workspace = true
futures-lite = "2.3.0"

base64.workspace = true
md5.workspace = true


[dev-dependencies]
flate2 = "1.0"
once_cell = "1.19.0"
tempfile = "3.9.0"
assert-json-diff = "2.0.2"
scraper = "0.17.1"
client-api-test = { path = "libs/client-api-test", features = ["collab-sync"] }
client-api = { path = "libs/client-api", features = [
  "collab-sync",
  "test_util",
  "sync_verbose_log",
  "test_fast_sync",
  "enable_brotli",
] }
opener = "0.6.1"
image = "0.23.14"
collab-rt-entity.workspace = true
hex = "0.4.3"
unicode-normalization = "0.1.24"


[[bin]]
name = "appflowy_cloud"
path = "src/main.rs"

[lib]
path = "src/lib.rs"

#[[bench]]
#name = "access_control_benchmark"
#harness = false

[workspace]
members = [
  # libs
  "libs/snowflake",
  "libs/collab-rt-entity",
  "libs/database",
  "libs/database-entity",
  "libs/client-api",
  "libs/infra",
  "libs/shared-entity",
  "libs/gotrue",
  "libs/gotrue-entity",
  "admin_frontend",
  "libs/app-error",
  "libs/workspace-template",
  "libs/encrypt",
  "libs/authentication",
  "libs/access-control",
  "libs/collab-rt-protocol",
  "libs/collab-stream",
  "libs/client-websocket",
  "libs/client-api-test",
  "libs/wasm-test",
  "libs/appflowy-ai-client",
  "libs/client-api-entity",
  # services
<<<<<<< HEAD
=======
  #"services/appflowy-history",
>>>>>>> edbe6d92
  "services/appflowy-collaborate",
  "services/appflowy-worker",
  # xtask
  "xtask",
  "libs/tonic-proto",
  "libs/mailer",
]

[workspace.dependencies]
collab-rt-entity = { path = "libs/collab-rt-entity" }
collab-rt-protocol = { path = "libs/collab-rt-protocol" }
database = { path = "libs/database" }
database-entity = { path = "libs/database-entity" }
shared-entity = { path = "libs/shared-entity" }
gotrue-entity = { path = "libs/gotrue-entity" }
authentication = { path = "libs/authentication" }
access-control = { path = "libs/access-control" }
mailer = { path = "libs/mailer" }
app-error = { path = "libs/app-error" }
async-trait = "0.1.77"
prometheus-client = "0.22.0"
brotli = "3.4.0"
collab-stream = { path = "libs/collab-stream" }
dotenvy = "0.15.7"
secrecy = { version = "0.8", features = ["serde"] }
serde_json = "1.0.111"
serde_repr = "0.1.18"
serde = { version = "1.0.195", features = ["derive"] }
bytes = "1.5.0"
workspace-template = { path = "libs/workspace-template" }
uuid = { version = "1.6.1", features = ["v4", "v5"] }
anyhow = "1.0.79"
actix = "0.13.3"
actix-web = { version = "4.5.1", default-features = false, features = [
  "openssl",
  "compress-brotli",
  "compress-gzip",
] }
actix-http = { version = "3.6.0", default-features = false }
tokio = { version = "1.36.0", features = ["sync"] }
tokio-stream = "0.1.14"
rayon = "1.10.0"
futures-util = "0.3.30"
bincode = "1.3.3"
client-websocket = { path = "libs/client-websocket" }
infra = { path = "libs/infra" }
tracing = { version = "0.1", features = ["log"] }
gotrue = { path = "libs/gotrue" }
redis = "0.25.2"
sqlx = { version = "0.8.1", default-features = false }
dashmap = "5.5.3"
futures = "0.3.30"
async-stream = "0.3.5"
reqwest = "0.11.27"
lazy_static = "1.4.0"
tonic = "0.11"
prost = "0.12"
tonic-proto = { path = "libs/tonic-proto" }
appflowy-ai-client = { path = "libs/appflowy-ai-client", default-features = false }
pgvector = { version = "0.4", features = ["sqlx"] }
client-api-entity = { path = "libs/client-api-entity" }
async_zip = { version = "0.0.17", features = ["full"] }
sanitize-filename = "0.5.0"
base64 = "0.22"
md5 = "0.7.0"
pin-project = "1.1.5"
arc-swap = { version = "1.7" }

# collaboration
yrs = { version = "0.21.3", features = ["sync"] }
collab = { version = "0.2.0" }
collab-entity = { version = "0.2.0" }
collab-folder = { version = "0.2.0" }
collab-document = { version = "0.2.0" }
collab-database = { version = "0.2.0" }
collab-user = { version = "0.2.0" }
collab-importer = { version = "0.1.0" }

[profile.release]
lto = true
opt-level = 3
codegen-units = 1

[profile.profiling]
inherits = "release"
debug = true

[patch.crates-io]
# It's diffcult to resovle different version with the same crate used in AppFlowy Frontend and the Client-API crate.
# So using patch to workaround this issue.
collab = { git = "https://github.com/AppFlowy-IO/AppFlowy-Collab", rev = "be6bb90faac22ca8443a950ea3deafc7ec99b3a8" }
collab-entity = { git = "https://github.com/AppFlowy-IO/AppFlowy-Collab", rev = "be6bb90faac22ca8443a950ea3deafc7ec99b3a8" }
collab-folder = { git = "https://github.com/AppFlowy-IO/AppFlowy-Collab", rev = "be6bb90faac22ca8443a950ea3deafc7ec99b3a8" }
collab-document = { git = "https://github.com/AppFlowy-IO/AppFlowy-Collab", rev = "be6bb90faac22ca8443a950ea3deafc7ec99b3a8" }
collab-user = { git = "https://github.com/AppFlowy-IO/AppFlowy-Collab", rev = "be6bb90faac22ca8443a950ea3deafc7ec99b3a8" }
collab-database = { git = "https://github.com/AppFlowy-IO/AppFlowy-Collab", rev = "be6bb90faac22ca8443a950ea3deafc7ec99b3a8" }
collab-importer = { git = "https://github.com/AppFlowy-IO/AppFlowy-Collab", rev = "be6bb90faac22ca8443a950ea3deafc7ec99b3a8" }

[features]
history = []
ai-test-enabled = ["client-api-test/ai-test-enabled"]<|MERGE_RESOLUTION|>--- conflicted
+++ resolved
@@ -215,10 +215,6 @@
   "libs/appflowy-ai-client",
   "libs/client-api-entity",
   # services
-<<<<<<< HEAD
-=======
-  #"services/appflowy-history",
->>>>>>> edbe6d92
   "services/appflowy-collaborate",
   "services/appflowy-worker",
   # xtask
