--- conflicted
+++ resolved
@@ -11,7 +11,7 @@
 use collab_entity::CollabType;
 use database::collab::CollabStorage;
 use database::index::{
-  get_collab_embedding_framgent_ids, update_collab_indexed_at, upsert_collab_embeddings,
+  get_collab_embedding_fragment_ids, update_collab_indexed_at, upsert_collab_embeddings,
 };
 use database::workspace::select_workspace_settings;
 use infra::env_util::get_env_var;
@@ -248,32 +248,17 @@
       CollabType::Document => {
         let txn = collab.transact();
         let text = DocumentBody::from_collab(collab)
-<<<<<<< HEAD
           .map(|body| body.paragraphs(txn))
           .unwrap_or_default();
 
         if !text.is_empty() {
           let pending = UnindexedCollabTask::new(
-            Uuid::parse_str(workspace_id)?,
-            object_id.to_string(),
-            collab_type.clone(),
+            workspace_id,
+            object_id,
+            collab_type,
             UnindexedData::Paragraphs(text),
           );
           self.embed_immediately(pending)?;
-=======
-          .and_then(|body| body.to_plain_text(txn, false, true).ok());
-
-        if let Some(text) = text {
-          if !text.is_empty() {
-            let pending = UnindexedCollabTask::new(
-              workspace_id,
-              object_id,
-              collab_type,
-              UnindexedData::Text(text),
-            );
-            self.embed_immediately(pending)?;
-          }
->>>>>>> b94d1c60
         }
       },
       _ => {
@@ -339,15 +324,11 @@
     let indexer_provider = scheduler.indexer_provider.clone();
     let write_embedding_tx = scheduler.write_embedding_tx.clone();
     let embedder = scheduler.create_embedder();
-<<<<<<< HEAD
     match embedder {
       Ok(embedder) => {
-        let params: Vec<_> = records
-          .iter()
-          .map(|r| (r.object_id.clone(), r.collab_type.clone()))
-          .collect();
+        let params: Vec<_> = records.iter().map(|r| r.object_id.clone()).collect();
         let existing_embeddings =
-          match get_collab_embedding_framgent_ids(&scheduler.pg_pool, params).await {
+          match get_collab_embedding_fragment_ids(&scheduler.pg_pool, params).await {
             Ok(existing_embeddings) => existing_embeddings,
             Err(err) => {
               error!("[Embedding] failed to get existing embeddings: {}", err);
@@ -356,7 +337,7 @@
           };
         let mut join_set = JoinSet::new();
         for record in records {
-          if let Some(indexer) = indexer_provider.indexer_for(&record.collab_type) {
+          if let Some(indexer) = indexer_provider.indexer_for(record.collab_type) {
             metrics.record_embed_count(1);
             let paragraphs = match record.data {
               UnindexedData::Paragraphs(paragraphs) => paragraphs,
@@ -381,24 +362,6 @@
                 join_set.spawn(async move {
                   if chunks.is_empty() {
                     return Ok(None);
-=======
-    let result = tokio::task::spawn_blocking(move || {
-      match embedder {
-        Ok(embedder) => {
-          records.into_par_iter().for_each(|record| {
-            let result = threads.install(|| {
-              let indexer = indexer_provider.indexer_for(record.collab_type);
-              match process_collab(&embedder, indexer, record.object_id, record.data, &metrics) {
-                Ok(Some((tokens_used, contents))) => {
-                  if let Err(err) = write_embedding_tx.send(EmbeddingRecord {
-                    workspace_id: record.workspace_id,
-                    object_id: record.object_id,
-                    collab_type: record.collab_type,
-                    tokens_used,
-                    contents,
-                  }) {
-                    error!("Failed to send embedding record: {}", err);
->>>>>>> b94d1c60
                   }
 
                   let result = indexer.embed(&embedder, chunks).await;
@@ -542,43 +505,6 @@
   Ok(())
 }
 
-<<<<<<< HEAD
-=======
-/// This function must be called within the rayon thread pool.
-fn process_collab(
-  embedder: &Embedder,
-  indexer: Option<Arc<dyn Indexer>>,
-  object_id: Uuid,
-  data: UnindexedData,
-  metrics: &EmbeddingMetrics,
-) -> Result<Option<(u32, Vec<AFCollabEmbeddedChunk>)>, AppError> {
-  if let Some(indexer) = indexer {
-    let chunks = match data {
-      UnindexedData::Text(text) => {
-        indexer.create_embedded_chunks_from_text(object_id, text, embedder.model())?
-      },
-    };
-
-    if chunks.is_empty() {
-      return Ok(None);
-    }
-
-    metrics.record_embed_count(1);
-    let result = indexer.embed(embedder, chunks);
-    match result {
-      Ok(Some(embeddings)) => Ok(Some((embeddings.tokens_consumed, embeddings.params))),
-      Ok(None) => Ok(None),
-      Err(err) => {
-        metrics.record_failed_embed_count(1);
-        Err(err)
-      },
-    }
-  } else {
-    Ok(None)
-  }
-}
-
->>>>>>> b94d1c60
 #[derive(Debug, Serialize, Deserialize)]
 pub struct UnindexedCollabTask {
   pub workspace_id: Uuid,
