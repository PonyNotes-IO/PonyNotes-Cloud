use chrono::{DateTime, Utc};
use collab_entity::{CollabType, EncodedCollab};
use database_entity::dto::{AFRole, AFWebUser, AFWorkspaceInvitationStatus, PublishInfo};
use serde::{Deserialize, Serialize};
use serde_json::Value;
use serde_repr::{Deserialize_repr, Serialize_repr};
use std::{collections::HashMap, ops::Deref};
use uuid::Uuid;

#[derive(Deserialize, Serialize)]
pub struct WorkspaceMembers(pub Vec<WorkspaceMember>);
#[derive(Deserialize, Serialize)]
pub struct WorkspaceMember(pub String);
impl Deref for WorkspaceMember {
  type Target = String;
  fn deref(&self) -> &Self::Target {
    &self.0
  }
}

impl From<Vec<String>> for WorkspaceMembers {
  fn from(value: Vec<String>) -> Self {
    Self(value.into_iter().map(WorkspaceMember).collect())
  }
}

#[derive(Deserialize, Serialize)]
pub struct CreateWorkspaceMembers(pub Vec<CreateWorkspaceMember>);
impl From<Vec<CreateWorkspaceMember>> for CreateWorkspaceMembers {
  fn from(value: Vec<CreateWorkspaceMember>) -> Self {
    Self(value)
  }
}

// Deprecated
#[derive(Deserialize, Serialize)]
pub struct CreateWorkspaceMember {
  pub email: String,
  pub role: AFRole,
}

#[derive(Debug, Deserialize, Serialize)]
pub struct WorkspaceMemberInvitation {
  pub email: String,
  pub role: AFRole,
}

#[derive(Deserialize)]
pub struct WorkspaceInviteQuery {
  pub status: Option<AFWorkspaceInvitationStatus>,
}

#[derive(Deserialize, Serialize)]
pub struct WorkspaceMemberChangeset {
  pub email: String,
  pub role: Option<AFRole>,
  pub name: Option<String>,
}

impl WorkspaceMemberChangeset {
  pub fn new(email: String) -> Self {
    Self {
      email,
      role: None,
      name: None,
    }
  }
  pub fn with_role<T: Into<AFRole>>(mut self, role: T) -> Self {
    self.role = Some(role.into());
    self
  }
  pub fn with_name(mut self, name: String) -> Self {
    self.name = Some(name);
    self
  }
}

#[derive(Deserialize, Serialize)]
pub struct WorkspaceSpaceUsage {
  pub consumed_capacity: u64,
}

#[derive(Serialize, Deserialize)]
pub struct RepeatedBlobMetaData(pub Vec<BlobMetadata>);

#[derive(Serialize, Deserialize)]
pub struct BlobMetadata {
  pub workspace_id: Uuid,
  pub file_id: String,
  pub file_type: String,
  pub file_size: i64,
  pub modified_at: DateTime<Utc>,
}

#[derive(Serialize, Deserialize)]
pub struct CreateWorkspaceParam {
  pub workspace_name: Option<String>,
}

#[derive(Serialize, Deserialize, Default)]
pub struct PatchWorkspaceParam {
  pub workspace_id: Uuid,
  pub workspace_name: Option<String>,
  pub workspace_icon: Option<String>,
}

#[derive(Serialize, Deserialize)]
pub struct CollabTypeParam {
  pub collab_type: CollabType,
}

#[derive(Debug, Clone, Serialize, Deserialize)]
pub struct CollabResponse {
  #[serde(flatten)]
  pub encode_collab: EncodedCollab,
  /// Object ID is marked with `serde(default)` to handle cases where `object_id` is missing in the data.
  /// This scenario can occur if the server data does not include `object_id` due to version downgrades (pre-0325 versions).
  /// The default ensures graceful handling of missing `object_id` during deserialization, preventing errors in client applications
  /// that expect this field to exist.
  ///
  /// We can remove this 'serde(default)' after the 0325 version is stable.
  #[serde(default)]
  pub object_id: String,
}

#[derive(Debug, Clone, Serialize, Deserialize)]
pub struct Space {
  pub view_id: String,
}

#[derive(Debug, Clone, Serialize, Deserialize)]
pub struct Page {
  pub view_id: String,
}

#[derive(Debug, Clone, Serialize, Deserialize)]
pub struct CreateSpaceParams {
  pub space_permission: SpacePermission,
  pub name: String,
  pub space_icon: String,
  pub space_icon_color: String,
}

#[derive(Debug, Clone, Serialize, Deserialize)]
pub struct UpdateSpaceParams {
  pub space_permission: SpacePermission,
  pub name: String,
  pub space_icon: String,
  pub space_icon_color: String,
}

#[derive(Debug, Clone, Serialize, Deserialize)]
pub struct CreatePageParams {
  pub parent_view_id: String,
  pub layout: ViewLayout,
  pub name: Option<String>,
}

#[derive(Debug, Clone, Serialize, Deserialize)]
pub struct UpdatePageParams {
  pub name: String,
  pub icon: Option<ViewIcon>,
  pub extra: Option<Value>,
}

#[derive(Debug, Clone, Serialize, Deserialize)]
pub struct PageCollabData {
  pub encoded_collab: Vec<u8>,
  pub row_data: HashMap<String, Vec<u8>>,
}

#[derive(Debug, Clone, Serialize, Deserialize)]
pub struct PageCollab {
  pub view: FolderView,
  pub data: PageCollabData,
  pub owner: Option<AFWebUser>,
  pub last_editor: Option<AFWebUser>,
}

#[derive(Debug, Clone, Serialize, Deserialize)]
pub struct PublishedDuplicate {
  pub published_view_id: String,
  pub dest_view_id: String,
}

#[derive(Default, Debug, Clone, Serialize, Deserialize)]
pub struct RecentFolderView {
  #[serde(flatten)]
  pub view: FolderView,
  pub last_viewed_at: DateTime<Utc>,
}

#[derive(Default, Debug, Clone, Serialize, Deserialize)]
pub struct FavoriteFolderView {
  #[serde(flatten)]
  pub view: FolderView,
  pub favorited_at: DateTime<Utc>,
}

#[derive(Default, Debug, Clone, Serialize, Deserialize)]
pub struct TrashFolderView {
  #[serde(flatten)]
  pub view: FolderView,
  pub deleted_at: DateTime<Utc>,
}

#[derive(Default, Debug, Clone, Serialize, Deserialize)]
pub struct RecentSectionItems {
  pub views: Vec<RecentFolderView>,
}

#[derive(Default, Debug, Clone, Serialize, Deserialize)]
pub struct FavoriteSectionItems {
  pub views: Vec<FavoriteFolderView>,
}

#[derive(Default, Debug, Clone, Serialize, Deserialize)]
pub struct TrashSectionItems {
  pub views: Vec<TrashFolderView>,
}

#[derive(Default, Debug, Clone, Serialize, Deserialize)]
pub struct FolderView {
  pub view_id: String,
  pub name: String,
  pub icon: Option<ViewIcon>,
  pub is_space: bool,
  pub is_private: bool,
  pub is_published: bool,
  pub layout: ViewLayout,
  pub created_at: DateTime<Utc>,
  pub last_edited_time: DateTime<Utc>,
  /// contains fields like `is_space`, and font information
  pub extra: Option<serde_json::Value>,
  pub children: Vec<FolderView>,
}

#[derive(Default, Debug, Clone, Serialize, Deserialize)]
pub struct FolderViewMinimal {
  pub view_id: String,
  pub name: String,
  pub icon: Option<ViewIcon>,
  pub layout: ViewLayout,
}

/// Publish info with actual view info
#[derive(Debug, Serialize, Deserialize)]
pub struct PublishInfoView {
  pub view: FolderViewMinimal,
  pub info: PublishInfo,
}

#[derive(Eq, PartialEq, Debug, Hash, Clone, Serialize_repr, Deserialize_repr)]
#[repr(u8)]
pub enum IconType {
  Emoji = 0,
  Url = 1,
  Icon = 2,
}

#[derive(Serialize, Deserialize, Clone, Debug, Eq, PartialEq)]
pub struct ViewIcon {
  pub ty: IconType,
  pub value: String,
}

#[derive(Eq, PartialEq, Debug, Hash, Clone, Serialize_repr, Deserialize_repr)]
#[repr(u8)]
pub enum ViewLayout {
  Document = 0,
  Grid = 1,
  Board = 2,
  Calendar = 3,
  Chat = 4,
}

impl Default for ViewLayout {
  fn default() -> Self {
    Self::Document
  }
}

#[derive(Eq, PartialEq, Debug, Hash, Clone, Serialize_repr, Deserialize_repr)]
#[repr(u8)]
pub enum SpacePermission {
  PublicToAll = 0,
  Private = 1,
}

#[derive(Default, Debug, Deserialize, Serialize)]
pub struct QueryWorkspaceParam {
  pub include_member_count: Option<bool>,
  pub include_role: Option<bool>,
}

#[derive(Default, Debug, Deserialize, Serialize)]
<<<<<<< HEAD
pub struct QueryDatabaseParam {
  pub since_ts_sec: Option<i64>,
=======
pub struct ListDatabaseParam {
  pub name_filter: Option<String>, // logic: if database name contains
>>>>>>> 3a0b210d
}

#[derive(Default, Debug, Deserialize, Serialize)]
pub struct QueryWorkspaceFolder {
  pub depth: Option<u32>,
  pub root_view_id: Option<String>,
}

#[derive(Default, Debug, Clone, Serialize, Deserialize)]
pub struct PublishedView {
  pub view_id: String,
  pub name: String,
  pub icon: Option<ViewIcon>,
  pub layout: ViewLayout,
  pub is_published: bool,
  /// contains fields like `is_space`, and font information
  pub extra: Option<serde_json::Value>,
  pub children: Vec<PublishedView>,
}

#[derive(Default, Debug, Clone, Serialize, Deserialize)]
pub struct AFDatabase {
  pub id: String,
  pub names: Vec<String>,
  pub fields: Vec<AFDatabaseField>,
}

#[derive(Default, Debug, Clone, Serialize, Deserialize, PartialEq, Eq)]
pub struct AFDatabaseField {
  pub name: String,
  pub field_type: String,
}

<<<<<<< HEAD
#[derive(Default, Debug, Clone, Serialize, Deserialize)]
pub struct AFDatabaseRowChanges {
  pub id: String,
  // Add payload here?
=======
#[derive(Default, Debug, Clone, Serialize, Deserialize, PartialEq, Eq)]
pub struct AFDatabaseMeta {
  pub name: String,
  pub icon: String,
>>>>>>> 3a0b210d
}<|MERGE_RESOLUTION|>--- conflicted
+++ resolved
@@ -294,13 +294,13 @@
 }
 
 #[derive(Default, Debug, Deserialize, Serialize)]
-<<<<<<< HEAD
-pub struct QueryDatabaseParam {
+pub struct QueryDatabaseChangesParam {
   pub since_ts_sec: Option<i64>,
-=======
+}
+
+#[derive(Default, Debug, Deserialize, Serialize)]
 pub struct ListDatabaseParam {
   pub name_filter: Option<String>, // logic: if database name contains
->>>>>>> 3a0b210d
 }
 
 #[derive(Default, Debug, Deserialize, Serialize)]
@@ -334,15 +334,14 @@
   pub field_type: String,
 }
 
-<<<<<<< HEAD
 #[derive(Default, Debug, Clone, Serialize, Deserialize)]
 pub struct AFDatabaseRowChanges {
   pub id: String,
   // Add payload here?
-=======
+}
+
 #[derive(Default, Debug, Clone, Serialize, Deserialize, PartialEq, Eq)]
 pub struct AFDatabaseMeta {
   pub name: String,
   pub icon: String,
->>>>>>> 3a0b210d
 }