--- conflicted
+++ resolved
@@ -122,7 +122,6 @@
   pub object_id: String,
 }
 
-<<<<<<< HEAD
 #[derive(Debug, Clone, Serialize, Deserialize)]
 pub struct PublishedDuplicate {
   pub published_collab_type: CollabType,
@@ -261,9 +260,9 @@
     Some(is_space_str) => is_space_str.as_bool().unwrap_or(false),
     None => false,
   }
-=======
+}
+
 #[derive(Default, Debug, Deserialize, Serialize)]
 pub struct QueryWorkspaceParam {
   pub include_member_count: Option<bool>,
->>>>>>> 762e558d
 }