use crate::collab::partition_key_from_collab_type;
use chrono::{DateTime, Utc};
use collab_entity::CollabType;
use database_entity::dto::{AFCollabEmbeddedChunk, IndexingStatus, QueryCollab, QueryCollabParams};
use futures_util::stream::BoxStream;
use futures_util::StreamExt;
use pgvector::Vector;
use sqlx::pool::PoolConnection;
use sqlx::postgres::{PgHasArrayType, PgTypeInfo};
use sqlx::{Error, Executor, Postgres, Transaction};
use std::collections::HashMap;
use std::ops::DerefMut;
use uuid::Uuid;

pub async fn get_index_status<'a, E>(
  tx: E,
  workspace_id: &Uuid,
  object_id: &Uuid,
) -> Result<IndexingStatus, sqlx::Error>
where
  E: Executor<'a, Database = Postgres>,
{
  let result = sqlx::query!(
    r#"
SELECT
  w.settings['disable_search_indexing']::boolean as disable_search_indexing,
  CASE
    WHEN w.settings['disable_search_indexing']::boolean THEN
      FALSE
    ELSE
      EXISTS (SELECT 1 FROM af_collab_embeddings m WHERE m.oid = $2::uuid)
  END as has_index
FROM af_workspace w
WHERE w.workspace_id = $1"#,
    workspace_id,
    object_id
  )
  .fetch_one(tx)
  .await;
  match result {
    Ok(row) => {
      if row.disable_search_indexing.unwrap_or(false) {
        Ok(IndexingStatus::Disabled)
      } else if row.has_index.unwrap_or(false) {
        Ok(IndexingStatus::Indexed)
      } else {
        Ok(IndexingStatus::NotIndexed)
      }
    },
    Err(Error::RowNotFound) => {
      tracing::warn!(
        "open-collab event for {}/{} arrived before its workspace was created",
        workspace_id,
        object_id
      );
      Ok(IndexingStatus::NotIndexed)
    },
    Err(e) => Err(e),
  }
}

#[derive(sqlx::Type)]
#[sqlx(type_name = "af_fragment_v3", no_pg_array)]
struct Fragment {
  fragment_id: String,
  content_type: i32,
  contents: Option<String>,
  embedding: Option<Vector>,
  metadata: serde_json::Value,
  fragment_index: i32,
  embedded_type: i16,
}

impl From<AFCollabEmbeddedChunk> for Fragment {
  fn from(value: AFCollabEmbeddedChunk) -> Self {
    Fragment {
      fragment_id: value.fragment_id,
      content_type: value.content_type as i32,
      contents: value.content,
      embedding: value.embedding.map(Vector::from),
      metadata: value.metadata,
      fragment_index: value.fragment_index,
      embedded_type: value.embedded_type,
    }
  }
}

impl PgHasArrayType for Fragment {
  fn array_type_info() -> PgTypeInfo {
    PgTypeInfo::with_name("af_fragment_v3[]")
  }
}

pub async fn upsert_collab_embeddings(
  transaction: &mut Transaction<'_, Postgres>,
  workspace_id: &Uuid,
  object_id: &Uuid,
  tokens_used: u32,
  records: Vec<AFCollabEmbeddedChunk>,
) -> Result<(), sqlx::Error> {
  let fragments = records.into_iter().map(Fragment::from).collect::<Vec<_>>();
  tracing::trace!(
    "[Embedding] upsert {} {} fragments",
    object_id,
    fragments.len()
  );
  sqlx::query(r#"CALL af_collab_embeddings_upsert($1, $2, $3, $4::af_fragment_v3[])"#)
    .bind(*workspace_id)
    .bind(object_id)
    .bind(tokens_used as i32)
    .bind(fragments)
    .execute(transaction.deref_mut())
    .await?;
  Ok(())
}

pub async fn get_collab_embedding_framgent_ids<'a, E>(
  tx: E,
  collab_ids: Vec<(String, CollabType)>,
) -> Result<HashMap<String, Vec<String>>, sqlx::Error>
where
  E: Executor<'a, Database = Postgres>,
{
  let (oids, partition_keys): (Vec<String>, Vec<i32>) = collab_ids
    .into_iter()
    .map(|(object_id, collab_type)| (object_id, partition_key_from_collab_type(&collab_type)))
    .unzip();
  let records = sqlx::query!(
    r#"
      SELECT oid, fragment_id
      FROM af_collab_embeddings
      WHERE (oid, partition_key) = ANY (
         SELECT UNNEST($1::text[]), UNNEST($2::int[])
      )
    "#,
    &oids,
    &partition_keys
  )
  .fetch_all(tx)
  .await?;
  let mut fragment_ids_by_oid = HashMap::new();
  for record in records {
    fragment_ids_by_oid
      .entry(record.oid)
      .or_insert_with(Vec::new)
      .push(record.fragment_id);
  }
  Ok(fragment_ids_by_oid)
}

pub async fn stream_collabs_without_embeddings(
  conn: &mut PoolConnection<Postgres>,
  workspace_id: Uuid,
  limit: i64,
) -> BoxStream<sqlx::Result<CollabId>> {
  sqlx::query!(
    r#"
        SELECT c.workspace_id, c.oid, c.partition_key
        FROM af_collab c
        JOIN af_workspace w ON c.workspace_id = w.workspace_id
        WHERE c.workspace_id = $1
        AND NOT COALESCE(w.settings['disable_search_indexing']::boolean, false)
        AND c.indexed_at IS NULL
        ORDER BY c.updated_at DESC
        LIMIT $2
    "#,
    workspace_id,
    limit
  )
  .fetch(conn.deref_mut())
  .map(|row| {
    row.map(|r| CollabId {
      collab_type: CollabType::from(r.partition_key),
      workspace_id: r.workspace_id,
      object_id: r.oid,
    })
  })
  .boxed()
}

pub async fn update_collab_indexed_at<'a, E>(
  tx: E,
  object_id: &Uuid,
  collab_type: &CollabType,
  indexed_at: DateTime<Utc>,
) -> Result<(), Error>
where
  E: Executor<'a, Database = Postgres>,
{
  let partition_key = partition_key_from_collab_type(collab_type);
  sqlx::query!(
    r#"
      UPDATE af_collab
      SET indexed_at = $1
      WHERE oid = $2 AND partition_key = $3
    "#,
    indexed_at,
    object_id,
    partition_key
  )
  .execute(tx)
  .await?;

  Ok(())
}

pub async fn get_collabs_indexed_at<'a, E>(
  executor: E,
<<<<<<< HEAD
  collab_ids: &[(String, CollabType)],
) -> Result<HashMap<String, DateTime<Utc>>, Error>
where
  E: Executor<'a, Database = Postgres>,
{
  let (oids, partition_keys): (Vec<String>, Vec<i32>) = collab_ids
    .iter()
    .map(|(object_id, collab_type)| {
      (
        object_id.clone(),
        partition_key_from_collab_type(collab_type),
      )
    })
    .unzip();

=======
  oids: Vec<Uuid>,
) -> Result<HashMap<Uuid, DateTime<Utc>>, Error>
where
  E: Executor<'a, Database = Postgres>,
{
>>>>>>> b94d1c60
  let result = sqlx::query!(
    r#"
        SELECT oid, indexed_at
        FROM af_collab
        WHERE oid = ANY (SELECT UNNEST($1::uuid[]))
        "#,
    &oids
  )
  .fetch_all(executor)
  .await?;

  let map = result
    .into_iter()
    .filter_map(|r| r.indexed_at.map(|indexed_at| (r.oid, indexed_at)))
    .collect::<HashMap<Uuid, DateTime<Utc>>>();
  Ok(map)
}

#[derive(Debug, Clone)]
pub struct CollabId {
  pub collab_type: CollabType,
  pub workspace_id: Uuid,
  pub object_id: Uuid,
}

impl From<CollabId> for QueryCollabParams {
  fn from(value: CollabId) -> Self {
    QueryCollabParams {
      workspace_id: value.workspace_id,
      inner: QueryCollab {
        object_id: value.object_id,
        collab_type: value.collab_type,
      },
    }
  }
}<|MERGE_RESOLUTION|>--- conflicted
+++ resolved
@@ -114,32 +114,27 @@
   Ok(())
 }
 
-pub async fn get_collab_embedding_framgent_ids<'a, E>(
+pub async fn get_collab_embedding_fragment_ids<'a, E>(
   tx: E,
-  collab_ids: Vec<(String, CollabType)>,
-) -> Result<HashMap<String, Vec<String>>, sqlx::Error>
-where
-  E: Executor<'a, Database = Postgres>,
-{
-  let (oids, partition_keys): (Vec<String>, Vec<i32>) = collab_ids
-    .into_iter()
-    .map(|(object_id, collab_type)| (object_id, partition_key_from_collab_type(&collab_type)))
-    .unzip();
+  collab_ids: Vec<Uuid>,
+) -> Result<HashMap<Uuid, Vec<String>>, sqlx::Error>
+where
+  E: Executor<'a, Database = Postgres>,
+{
   let records = sqlx::query!(
     r#"
-      SELECT oid, fragment_id
-      FROM af_collab_embeddings
-      WHERE (oid, partition_key) = ANY (
-         SELECT UNNEST($1::text[]), UNNEST($2::int[])
-      )
-    "#,
-    &oids,
-    &partition_keys
+        SELECT oid, fragment_id
+        FROM af_collab_embeddings
+        WHERE oid = ANY($1::uuid[])
+        "#,
+    &collab_ids,
   )
   .fetch_all(tx)
   .await?;
+
   let mut fragment_ids_by_oid = HashMap::new();
   for record in records {
+    // If your record.oid is not a String, convert it as needed.
     fragment_ids_by_oid
       .entry(record.oid)
       .or_insert_with(Vec::new)
@@ -206,29 +201,11 @@
 
 pub async fn get_collabs_indexed_at<'a, E>(
   executor: E,
-<<<<<<< HEAD
-  collab_ids: &[(String, CollabType)],
-) -> Result<HashMap<String, DateTime<Utc>>, Error>
-where
-  E: Executor<'a, Database = Postgres>,
-{
-  let (oids, partition_keys): (Vec<String>, Vec<i32>) = collab_ids
-    .iter()
-    .map(|(object_id, collab_type)| {
-      (
-        object_id.clone(),
-        partition_key_from_collab_type(collab_type),
-      )
-    })
-    .unzip();
-
-=======
   oids: Vec<Uuid>,
 ) -> Result<HashMap<Uuid, DateTime<Utc>>, Error>
 where
   E: Executor<'a, Database = Postgres>,
 {
->>>>>>> b94d1c60
   let result = sqlx::query!(
     r#"
         SELECT oid, indexed_at
