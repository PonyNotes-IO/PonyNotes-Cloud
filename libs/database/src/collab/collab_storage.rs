use app_error::AppError;
use async_trait::async_trait;

use database_entity::dto::{
  AFAccessLevel, AFSnapshotMeta, AFSnapshotMetas, CollabParams, InsertSnapshotParams, QueryCollab,
  QueryCollabParams, QueryCollabResult, SnapshotData,
};

use collab::entity::EncodedCollab;
use collab_rt_entity::ClientCollabMessage;
use serde::{Deserialize, Serialize};
use sqlx::Transaction;
use std::collections::HashMap;

pub const COLLAB_SNAPSHOT_LIMIT: i64 = 30;
pub const SNAPSHOT_PER_HOUR: i64 = 6;
pub type AppResult<T, E = AppError> = core::result::Result<T, E>;

/// [CollabStorageAccessControl] is a trait that provides access control when accessing the storage
/// of the Collab object.
#[async_trait]
pub trait CollabStorageAccessControl: Send + Sync + 'static {
  /// Updates the cache of the access level of the user for given collab object.
  async fn update_policy(&self, uid: &i64, oid: &str, level: AFAccessLevel)
    -> Result<(), AppError>;

  /// Removes the access level of the user for given collab object.
  async fn enforce_read_collab(
    &self,
    workspace_id: &str,
    uid: &i64,
    oid: &str,
  ) -> Result<(), AppError>;

  /// Enforce the user's permission to write to the collab object.
  async fn enforce_write_collab(
    &self,
    workspace_id: &str,
    uid: &i64,
    oid: &str,
  ) -> Result<(), AppError>;

  /// Enforce the user's permission to write to the workspace.
  async fn enforce_write_workspace(&self, uid: &i64, workspace_id: &str) -> Result<(), AppError>;

  /// Enforce the user's permission to delete the collab object.
  async fn enforce_delete(&self, workspace_id: &str, uid: &i64, oid: &str) -> Result<(), AppError>;
}

#[derive(Clone)]
pub enum GetCollabOrigin {
  User { uid: i64 },
  Server,
}

/// Represents a storage mechanism for collaborations.
///
/// This trait provides asynchronous methods for CRUD operations related to collaborations.
/// Implementors of this trait should provide the actual storage logic, be it in-memory, file-based, database-backed, etc.
#[async_trait]
pub trait CollabStorage: Send + Sync + 'static {
  fn encode_collab_redis_query_state(&self) -> (u64, u64);

  /// Insert/update the collaboration object in the storage.
  /// # Arguments
  /// * `workspace_id` - The ID of the workspace.
  /// * `uid` - The ID of the user.
  /// * `params` - The parameters containing the data of the collaboration.
  /// * `write_immediately` - A boolean value that indicates whether the data should be written immediately.
  /// if write_immediately is true, the data will be written to disk immediately. Otherwise, the data will
  /// be scheduled to be written to disk later.
  ///
  async fn queue_insert_or_update_collab(
    &self,
    workspace_id: &str,
    uid: &i64,
    params: CollabParams,
    write_immediately: bool,
  ) -> AppResult<()>;

  async fn batch_insert_new_collab(
    &self,
    workspace_id: &str,
    uid: &i64,
    params: Vec<CollabParams>,
  ) -> AppResult<()>;

  /// Insert a new collaboration in the storage.
  ///
  /// # Arguments
  ///
  /// * `params` - The parameters required to create a new collaboration.
  ///
  /// # Returns
  ///
  /// * `Result<()>` - Returns `Ok(())` if the collaboration was created successfully, `Err` otherwise.
  async fn insert_new_collab_with_transaction(
    &self,
    workspace_id: &str,
    uid: &i64,
    params: CollabParams,
    transaction: &mut Transaction<'_, sqlx::Postgres>,
    action_description: &str,
  ) -> AppResult<()>;

  /// Retrieves a collaboration from the storage.
  ///
  /// # Arguments
  ///
  /// * `params` - The parameters required to query a collab object.
  ///
  /// # Returns
  ///
  /// * `Result<RawData>` - Returns the data of the collaboration if found, `Err` otherwise.
  async fn get_encode_collab(
    &self,
    origin: GetCollabOrigin,
    params: QueryCollabParams,
    from_editing_collab: bool,
  ) -> AppResult<EncodedCollab>;

  /// Sends a collab message to all connected clients.
  /// # Arguments
  /// * `object_id` - The ID of the collaboration object.
  /// * `collab_messages` - The list of collab messages to broadcast.
  async fn broadcast_encode_collab(
    &self,
    object_id: String,
    collab_messages: Vec<ClientCollabMessage>,
  ) -> Result<(), AppError>;

  async fn batch_get_collab(
    &self,
    uid: &i64,
    workspace_id: &str,
    queries: Vec<QueryCollab>,
    from_editing_collab: bool,
  ) -> HashMap<String, QueryCollabResult>;

  /// Deletes a collaboration from the storage.
  ///
  /// # Arguments
  ///
  /// * `object_id` - A string slice that holds the ID of the collaboration to delete.
  ///
  /// # Returns
  ///
  /// * `Result<()>` - Returns `Ok(())` if the collaboration was deleted successfully, `Err` otherwise.
  async fn delete_collab(&self, workspace_id: &str, uid: &i64, object_id: &str) -> AppResult<()>;

  async fn should_create_snapshot(&self, workspace_id: &str, oid: &str) -> Result<bool, AppError>;

  async fn create_snapshot(&self, params: InsertSnapshotParams) -> AppResult<AFSnapshotMeta>;
  async fn queue_snapshot(&self, params: InsertSnapshotParams) -> AppResult<()>;

  async fn get_collab_snapshot(
    &self,
    workspace_id: &str,
    object_id: &str,
    snapshot_id: &i64,
  ) -> AppResult<SnapshotData>;

  async fn get_latest_snapshot(
    &self,
    workspace_id: &str,
    object_id: &str,
  ) -> AppResult<Option<SnapshotData>>;

  /// Returns list of snapshots for given object_id in descending order of creation time.
  async fn get_collab_snapshot_list(
    &self,
    workspace_id: &str,
<<<<<<< HEAD
    uid: &i64,
    params: Vec<CollabParams>,
  ) -> AppResult<()> {
    self
      .as_ref()
      .batch_insert_new_collab(workspace_id, uid, params)
      .await
  }

  async fn insert_new_collab_with_transaction(
    &self,
    workspace_id: &str,
    uid: &i64,
    params: CollabParams,
    transaction: &mut Transaction<'_, sqlx::Postgres>,
    action_description: &str,
  ) -> AppResult<()> {
    self
      .as_ref()
      .insert_new_collab_with_transaction(
        workspace_id,
        uid,
        params,
        transaction,
        action_description,
      )
      .await
  }

  async fn get_encode_collab(
    &self,
    origin: GetCollabOrigin,
    params: QueryCollabParams,
    from_editing_collab: bool,
  ) -> AppResult<EncodedCollab> {
    self
      .as_ref()
      .get_encode_collab(origin, params, from_editing_collab)
      .await
  }

  async fn broadcast_encode_collab(
    &self,
    object_id: String,
    collab_messages: Vec<ClientCollabMessage>,
  ) -> Result<(), AppError> {
    self
      .as_ref()
      .broadcast_encode_collab(object_id, collab_messages)
      .await
  }

  async fn batch_get_collab(
    &self,
    uid: &i64,
    queries: Vec<QueryCollab>,
    from_editing_collab: bool,
  ) -> HashMap<String, QueryCollabResult> {
    self
      .as_ref()
      .batch_get_collab(uid, queries, from_editing_collab)
      .await
  }

  async fn delete_collab(&self, workspace_id: &str, uid: &i64, object_id: &str) -> AppResult<()> {
    self
      .as_ref()
      .delete_collab(workspace_id, uid, object_id)
      .await
  }

  async fn query_collab_meta(
    &self,
    object_id: &str,
    collab_type: &CollabType,
  ) -> AppResult<CollabMetadata> {
    self
      .as_ref()
      .query_collab_meta(object_id, collab_type)
      .await
  }

  async fn should_create_snapshot(&self, oid: &str) -> Result<bool, AppError> {
    self.as_ref().should_create_snapshot(oid).await
  }

  async fn create_snapshot(&self, params: InsertSnapshotParams) -> AppResult<AFSnapshotMeta> {
    self.as_ref().create_snapshot(params).await
  }

  async fn queue_snapshot(&self, params: InsertSnapshotParams) -> AppResult<()> {
    self.as_ref().queue_snapshot(params).await
  }

  async fn get_collab_snapshot(
    &self,
    workspace_id: &str,
    object_id: &str,
    snapshot_id: &i64,
  ) -> AppResult<SnapshotData> {
    self
      .as_ref()
      .get_collab_snapshot(workspace_id, object_id, snapshot_id)
      .await
  }

  async fn get_latest_snapshot(
    &self,
    workspace_id: &str,
    object_id: &str,
  ) -> AppResult<Option<SnapshotData>> {
    self
      .as_ref()
      .get_latest_snapshot(workspace_id, object_id)
      .await
  }

  async fn get_collab_snapshot_list(&self, oid: &str) -> AppResult<AFSnapshotMetas> {
    self.as_ref().get_collab_snapshot_list(oid).await
  }
=======
    oid: &str,
  ) -> AppResult<AFSnapshotMetas>;
>>>>>>> a80ecb8c
}

#[derive(Debug, Clone, Deserialize, Serialize)]
pub struct CollabMetadata {
  pub object_id: String,
  pub workspace_id: String,
}<|MERGE_RESOLUTION|>--- conflicted
+++ resolved
@@ -7,6 +7,7 @@
 };
 
 use collab::entity::EncodedCollab;
+use collab_entity::CollabType;
 use collab_rt_entity::ClientCollabMessage;
 use serde::{Deserialize, Serialize};
 use sqlx::Transaction;
@@ -164,137 +165,15 @@
     &self,
     workspace_id: &str,
     object_id: &str,
+    collab_type: CollabType,
   ) -> AppResult<Option<SnapshotData>>;
 
   /// Returns list of snapshots for given object_id in descending order of creation time.
   async fn get_collab_snapshot_list(
     &self,
     workspace_id: &str,
-<<<<<<< HEAD
-    uid: &i64,
-    params: Vec<CollabParams>,
-  ) -> AppResult<()> {
-    self
-      .as_ref()
-      .batch_insert_new_collab(workspace_id, uid, params)
-      .await
-  }
-
-  async fn insert_new_collab_with_transaction(
-    &self,
-    workspace_id: &str,
-    uid: &i64,
-    params: CollabParams,
-    transaction: &mut Transaction<'_, sqlx::Postgres>,
-    action_description: &str,
-  ) -> AppResult<()> {
-    self
-      .as_ref()
-      .insert_new_collab_with_transaction(
-        workspace_id,
-        uid,
-        params,
-        transaction,
-        action_description,
-      )
-      .await
-  }
-
-  async fn get_encode_collab(
-    &self,
-    origin: GetCollabOrigin,
-    params: QueryCollabParams,
-    from_editing_collab: bool,
-  ) -> AppResult<EncodedCollab> {
-    self
-      .as_ref()
-      .get_encode_collab(origin, params, from_editing_collab)
-      .await
-  }
-
-  async fn broadcast_encode_collab(
-    &self,
-    object_id: String,
-    collab_messages: Vec<ClientCollabMessage>,
-  ) -> Result<(), AppError> {
-    self
-      .as_ref()
-      .broadcast_encode_collab(object_id, collab_messages)
-      .await
-  }
-
-  async fn batch_get_collab(
-    &self,
-    uid: &i64,
-    queries: Vec<QueryCollab>,
-    from_editing_collab: bool,
-  ) -> HashMap<String, QueryCollabResult> {
-    self
-      .as_ref()
-      .batch_get_collab(uid, queries, from_editing_collab)
-      .await
-  }
-
-  async fn delete_collab(&self, workspace_id: &str, uid: &i64, object_id: &str) -> AppResult<()> {
-    self
-      .as_ref()
-      .delete_collab(workspace_id, uid, object_id)
-      .await
-  }
-
-  async fn query_collab_meta(
-    &self,
-    object_id: &str,
-    collab_type: &CollabType,
-  ) -> AppResult<CollabMetadata> {
-    self
-      .as_ref()
-      .query_collab_meta(object_id, collab_type)
-      .await
-  }
-
-  async fn should_create_snapshot(&self, oid: &str) -> Result<bool, AppError> {
-    self.as_ref().should_create_snapshot(oid).await
-  }
-
-  async fn create_snapshot(&self, params: InsertSnapshotParams) -> AppResult<AFSnapshotMeta> {
-    self.as_ref().create_snapshot(params).await
-  }
-
-  async fn queue_snapshot(&self, params: InsertSnapshotParams) -> AppResult<()> {
-    self.as_ref().queue_snapshot(params).await
-  }
-
-  async fn get_collab_snapshot(
-    &self,
-    workspace_id: &str,
-    object_id: &str,
-    snapshot_id: &i64,
-  ) -> AppResult<SnapshotData> {
-    self
-      .as_ref()
-      .get_collab_snapshot(workspace_id, object_id, snapshot_id)
-      .await
-  }
-
-  async fn get_latest_snapshot(
-    &self,
-    workspace_id: &str,
-    object_id: &str,
-  ) -> AppResult<Option<SnapshotData>> {
-    self
-      .as_ref()
-      .get_latest_snapshot(workspace_id, object_id)
-      .await
-  }
-
-  async fn get_collab_snapshot_list(&self, oid: &str) -> AppResult<AFSnapshotMetas> {
-    self.as_ref().get_collab_snapshot_list(oid).await
-  }
-=======
     oid: &str,
   ) -> AppResult<AFSnapshotMetas>;
->>>>>>> a80ecb8c
 }
 
 #[derive(Debug, Clone, Deserialize, Serialize)]
