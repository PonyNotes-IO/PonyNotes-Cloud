[package]
name = "workspace-template"
version = "0.1.0"
edition = "2021"

# See more keys and their definitions at https://doc.rust-lang.org/cargo/reference/manifest.html
[lib]
crate-type = ["cdylib", "rlib"]

[dependencies]
bytes.workspace = true
collab = { version = "0.1.0" }
collab-folder = { version = "0.1.0" }
collab-document = { version = "0.1.0" }
collab-entity = { version = "0.1.0" }
<<<<<<< HEAD
collab-database = { version = "0.1.0" }
=======
>>>>>>> 84159e4c
async-trait = "0.1.77"
anyhow.workspace = true
tokio = { workspace = true, features = ["sync"] }
uuid.workspace = true
indexmap = "2.1.0"
serde_json.workspace = true
nanoid = "0.4.0"
serde = { version = "1.0.195", features = ["derive"] }

[target.'cfg(target_arch = "wasm32")'.dependencies]
getrandom = { version = "0.2", features = ["js"] }<|MERGE_RESOLUTION|>--- conflicted
+++ resolved
@@ -13,10 +13,6 @@
 collab-folder = { version = "0.1.0" }
 collab-document = { version = "0.1.0" }
 collab-entity = { version = "0.1.0" }
-<<<<<<< HEAD
-collab-database = { version = "0.1.0" }
-=======
->>>>>>> 84159e4c
 async-trait = "0.1.77"
 anyhow.workspace = true
 tokio = { workspace = true, features = ["sync"] }
