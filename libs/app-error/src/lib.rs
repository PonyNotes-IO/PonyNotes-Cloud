--- conflicted
+++ resolved
@@ -356,13 +356,10 @@
   AccessRequestAlreadyExists = 1043,
   CustomNamespaceDisabled = 1044,
   CustomNamespaceDisallowed = 1045,
-<<<<<<< HEAD
-  CustomNamespaceTooShort = 1046,
-  CustomNamespaceTooLong = 1047,
-  CustomNamespaceReserved = 1048,
-=======
   TooManyImportTask = 1046,
->>>>>>> c1b1aed3
+  CustomNamespaceTooShort = 1047,
+  CustomNamespaceTooLong = 1048,
+  CustomNamespaceReserved = 1049,
 }
 
 impl ErrorCode {
