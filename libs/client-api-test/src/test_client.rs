--- conflicted
+++ resolved
@@ -218,11 +218,7 @@
 
   pub async fn get_db_collab_from_view(&mut self, workspace_id: &str, view_id: &str) -> Collab {
     let mut ws_db_collab = self.get_workspace_database_collab(workspace_id).await;
-<<<<<<< HEAD
-    let ws_db_body = WorkspaceDatabaseBody::new(&mut ws_db_collab);
-=======
     let ws_db_body = WorkspaceDatabaseBody::open(&mut ws_db_collab);
->>>>>>> 95e7d172
     let txn = ws_db_collab.transact();
     let db_id = ws_db_body
       .get_all_database_meta(&txn)
@@ -240,18 +236,10 @@
       })
       .await
       .unwrap();
-<<<<<<< HEAD
-    let db_doc_state = db_collab_collab_resp.encode_collab.doc_state;
-    Collab::new_with_source(
-      CollabOrigin::Server,
-      &db_id,
-      DataSource::DocStateV1(db_doc_state.to_vec()),
-=======
     Collab::new_with_source(
       CollabOrigin::Server,
       &db_id,
       db_collab_collab_resp.encode_collab.into(),
->>>>>>> 95e7d172
       vec![],
       false,
     )
