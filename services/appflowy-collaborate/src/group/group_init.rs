use crate::error::RealtimeError;
use crate::indexer::Indexer;
use crate::metrics::CollabRealtimeMetrics;
use anyhow::anyhow;
use app_error::AppError;
use arc_swap::ArcSwap;
use collab::core::collab::DataSource;
use collab::core::origin::CollabOrigin;
use collab::entity::EncodedCollab;
use collab::lock::RwLock;
use collab::preclude::Collab;
use collab_entity::CollabType;
use collab_rt_entity::user::RealtimeUser;
use collab_rt_entity::{
  AckCode, AwarenessSync, BroadcastSync, CollabAck, MessageByObjectId, MsgId,
};
use collab_rt_entity::{ClientCollabMessage, CollabMessage};
use collab_rt_protocol::{Message, MessageReader, RTProtocolError, SyncMessage};
use collab_stream::client::CollabRedisStream;
use collab_stream::collab_update_sink::{AwarenessUpdateSink, CollabUpdateSink};
use collab_stream::error::StreamError;
use collab_stream::model::{AwarenessStreamUpdate, CollabStreamUpdate, MessageId, UpdateFlags};
use dashmap::DashMap;
use database::collab::{CollabStorage, GetCollabOrigin};
use database_entity::dto::{
  AFCollabEmbeddings, CollabParams, InsertSnapshotParams, QueryCollabParams,
};
use futures::{pin_mut, Sink, Stream};
use futures_util::{SinkExt, StreamExt};
use std::sync::atomic::{AtomicU32, Ordering};
use std::sync::Arc;
use std::time::{Duration, Instant, SystemTime};
use tokio::time::MissedTickBehavior;
use tokio_util::sync::CancellationToken;
use tracing::{error, info, trace};
use yrs::updates::decoder::{Decode, DecoderV1};
use yrs::updates::encoder::{Encode, Encoder, EncoderV1};
use yrs::{ReadTxn, StateVector, Update};

/// A group used to manage a single [Collab] object
pub struct CollabGroup {
  state: Arc<CollabGroupState>,
}

/// Inner state of [CollabGroup] that's private and hidden behind Arc, so that it can be moved into
/// tasks.
struct CollabGroupState {
  workspace_id: String,
  object_id: String,
  collab_type: CollabType,
  /// A list of subscribers to this group. Each subscriber will receive updates from the
  /// broadcast.
  subscribers: DashMap<RealtimeUser, Subscription>,
  persister: CollabPersister,
  metrics: Arc<CollabRealtimeMetrics>,
  /// Cancellation token triggered when current collab group is about to be stopped.
  /// This will also shut down all subsequent [Subscription]s.
  shutdown: CancellationToken,
  last_activity: ArcSwap<Instant>,
  seq_no: AtomicU32,
  /// The most recent state vector from a redis update.
  state_vector: RwLock<StateVector>,
}

impl Drop for CollabGroup {
  fn drop(&mut self) {
    // we're going to use state shutdown to cancel subsequent tasks
    self.state.shutdown.cancel();
  }
}

impl CollabGroup {
  #[allow(clippy::too_many_arguments)]
  pub async fn new<S>(
    uid: i64,
    workspace_id: String,
    object_id: String,
    collab_type: CollabType,
    metrics: Arc<CollabRealtimeMetrics>,
    storage: Arc<S>,
    is_new_collab: bool,
    collab_redis_stream: Arc<CollabRedisStream>,
    persistence_interval: Duration,
    prune_grace_period: Duration,
    indexer: Option<Arc<dyn Indexer>>,
  ) -> Result<Self, StreamError>
  where
    S: CollabStorage,
  {
    let persister = CollabPersister::new(
      uid,
      workspace_id.clone(),
      object_id.clone(),
      collab_type.clone(),
      storage,
      collab_redis_stream,
      indexer,
      metrics.clone(),
      prune_grace_period,
    );

    let state = Arc::new(CollabGroupState {
      workspace_id,
      object_id,
      collab_type,
      subscribers: DashMap::new(),
      metrics,
      shutdown: CancellationToken::new(),
      persister,
      last_activity: ArcSwap::new(Instant::now().into()),
      seq_no: AtomicU32::new(0),
      state_vector: Default::default(),
    });

    /*
     NOTE: we don't want to pass `Weak<CollabGroupState>` to tasks and terminate them when they
     cannot be upgraded since we want to be sure that ie. when collab group is to be removed,
     that we're going to call for a final save of the document state.

     For that we use `CancellationToken` instead, which is racing against internal loops of child
     tasks and triggered when this `CollabGroup` is dropped.
    */

    // setup task used to receive collab updates from Redis
    {
      let state = state.clone();
      tokio::spawn(async move {
        if let Err(err) = Self::inbound_task(state).await {
          tracing::warn!("failed to receive collab update: {}", err);
        }
      });
    }

    // setup task used to receive awareness updates from Redis
    {
      let state = state.clone();
      tokio::spawn(async move {
        if let Err(err) = Self::inbound_awareness_task(state).await {
          tracing::warn!("failed to receive awareness update: {}", err);
        }
      });
    }

    // setup periodic snapshot
    {
      tokio::spawn(Self::snapshot_task(
        state.clone(),
        persistence_interval,
        is_new_collab,
      ));
    }

    Ok(Self { state })
  }

  #[inline]
  pub fn workspace_id(&self) -> &str {
    &self.state.workspace_id
  }

  #[inline]
  #[allow(dead_code)]
  pub fn object_id(&self) -> &str {
    &self.state.object_id
  }

  pub fn is_cancelled(&self) -> bool {
    self.state.shutdown.is_cancelled()
  }

  /// Task used to receive collab updates from Redis.
  async fn inbound_task(state: Arc<CollabGroupState>) -> Result<(), RealtimeError> {
    let updates = state.persister.collab_redis_stream.live_collab_updates(
      &state.workspace_id,
      &state.object_id,
      None,
    );
    pin_mut!(updates);
    loop {
      tokio::select! {
        _ = state.shutdown.cancelled() => {
          break;
        }
        res = updates.next() => {
          match res {
            Some(Ok((_message_id, update))) => {
              Self::handle_inbound_update(&state, update).await;
            },
            Some(Err(err)) => {
              tracing::warn!("failed to handle incoming update for collab `{}`: {}", state.object_id, err);
              break;
            },
            None => {
              break;
            }
          }
        }
      }
    }
    Ok(())
  }

  async fn handle_inbound_update(state: &CollabGroupState, update: CollabStreamUpdate) {
    // update state vector based on incoming message
    let mut sv = state.state_vector.write().await;
    sv.merge(update.state_vector);
    drop(sv);

    let seq_num = state.seq_no.fetch_add(1, Ordering::SeqCst) + 1;
    tracing::trace!(
      "broadcasting collab update from {} ({} bytes) - seq_num: {}",
      update.sender,
      update.data.len(),
      seq_num
    );
    let payload = Message::Sync(SyncMessage::Update(update.data)).encode_v1();
    let message = BroadcastSync::new(update.sender, state.object_id.clone(), payload, seq_num);
    for mut e in state.subscribers.iter_mut() {
      let subscription = e.value_mut();
      if message.origin == subscription.collab_origin {
        continue; // don't send update to its sender
      }

      if let Err(err) = subscription.sink.send(message.clone().into()).await {
        tracing::debug!(
          "failed to send collab `{}` update to `{}`: {}",
          state.object_id,
          subscription.collab_origin,
          err
        );
      }

      state.last_activity.store(Arc::new(Instant::now()));
    }
  }

  /// Task used to receive awareness updates from Redis.
  async fn inbound_awareness_task(state: Arc<CollabGroupState>) -> Result<(), RealtimeError> {
    let updates = state.persister.collab_redis_stream.awareness_updates(
      &state.workspace_id,
      &state.object_id,
      None,
    );
    pin_mut!(updates);
    loop {
      tokio::select! {
        _ = state.shutdown.cancelled() => {
          break;
        }
        res = updates.next() => {
          match res {
            Some(Ok(awareness_update)) => {
              Self::handle_inbound_awareness(&state, awareness_update).await;
            },
            Some(Err(err)) => {
              tracing::warn!("failed to handle incoming update for collab `{}`: {}", state.object_id, err);
              break;
            },
            None => {
              break;
            }
          }
        }
      }
    }
    Ok(())
  }

  async fn handle_inbound_awareness(state: &CollabGroupState, update: AwarenessStreamUpdate) {
    tracing::trace!(
      "broadcasting awareness update from {} ({} bytes)",
      update.sender,
      update.data.len()
    );
    let sender = update.sender;
    let message = AwarenessSync::new(
      state.object_id.clone(),
      Message::Awareness(update.data).encode_v1(),
      CollabOrigin::Empty,
    );
    for mut e in state.subscribers.iter_mut() {
      let subscription = e.value_mut();
      if sender == subscription.collab_origin {
        continue; // don't send update to its sender
      }

      if let Err(err) = subscription.sink.send(message.clone().into()).await {
        tracing::debug!(
          "failed to send awareness `{}` update to `{}`: {}",
          state.object_id,
          subscription.collab_origin,
          err
        );
      }

      state.last_activity.store(Arc::new(Instant::now()));
    }
  }

  async fn snapshot_task(state: Arc<CollabGroupState>, interval: Duration, is_new_collab: bool) {
    if is_new_collab {
      tracing::trace!("persisting new collab for {}", state.object_id);
      if let Err(err) = state.persister.save().await {
        tracing::warn!(
          "failed to persist new document `{}`: {}",
          state.object_id,
          err
        );
      }
    }

    let mut snapshot_tick = tokio::time::interval(interval);
    // if saving took longer than snapshot_tick, just skip it over and try in the next round
    snapshot_tick.set_missed_tick_behavior(MissedTickBehavior::Skip);

    loop {
      tokio::select! {
        _ = snapshot_tick.tick() => {
          if let Err(err) = state.persister.save().await {
            tracing::warn!("failed to persist collab `{}/{}`: {}", state.workspace_id, state.object_id, err);
          }
        },
        _ = state.shutdown.cancelled() => {
          if let Err(err) = state.persister.save().await {
            tracing::warn!("failed to persist collab on shutdown `{}/{}`: {}", state.workspace_id, state.object_id, err);
          }
          break;
        }
      }
    }
  }

  pub async fn encode_collab(&self) -> Result<EncodedCollab, RealtimeError> {
    let snapshot = self.state.persister.load_compact().await?;
    let encode_collab = snapshot.collab.encode_collab_v1(|collab| {
      self
        .state
        .collab_type
        .validate_require_data(collab)
        .map_err(|err| RealtimeError::Internal(err.into()))
    })?;
    Ok(encode_collab)
  }

  pub fn contains_user(&self, user: &RealtimeUser) -> bool {
    self.state.subscribers.contains_key(user)
  }

  pub async fn remove_user(&self, user: &RealtimeUser) {
    if self.state.subscribers.remove(user).is_some() {
      trace!(
        "{} remove subscriber from group: {}",
        self.state.object_id,
        user
      );
    }
  }

  pub fn user_count(&self) -> usize {
    self.state.subscribers.len()
  }

  pub fn modified_at(&self) -> Instant {
    *self.state.last_activity.load_full()
  }

  /// Subscribes a new connection to the broadcast group for collaborative activities.
  ///
  pub fn subscribe<Sink, Stream>(
    &self,
    user: &RealtimeUser,
    subscriber_origin: CollabOrigin,
    sink: Sink,
    stream: Stream,
  ) where
    Sink: SubscriptionSink + Clone + 'static,
    Stream: SubscriptionStream + 'static,
  {
    // create new subscription for new subscriber
    let subscriber_shutdown = self.state.shutdown.child_token();

    tokio::spawn(Self::receive_from_client_task(
      self.state.clone(),
      sink.clone(),
      stream,
      subscriber_origin.clone(),
    ));

    let sub = Subscription::new(sink, subscriber_origin, subscriber_shutdown);
    if self
      .state
      .subscribers
      .insert((*user).clone(), sub)
      .is_some()
    {
      tracing::warn!("{}: remove old subscriber: {}", &self.state.object_id, user);
    }

    if cfg!(debug_assertions) {
      trace!(
        "{}: add new subscriber, current group member: {}",
        &self.state.object_id,
        self.user_count(),
      );
    }

    trace!(
      "[realtime]:{} new subscriber:{}, connect at:{}, connected members: {}",
      self.state.object_id,
      user.user_device(),
      user.connect_at,
      self.state.subscribers.len(),
    );
  }

  async fn receive_from_client_task<Sink, Stream>(
    state: Arc<CollabGroupState>,
    mut sink: Sink,
    mut stream: Stream,
    origin: CollabOrigin,
  ) where
    Sink: SubscriptionSink + 'static,
    Stream: SubscriptionStream + 'static,
  {
    loop {
      tokio::select! {
        _ = state.shutdown.cancelled() => {
          break;
        }
        msg = stream.next() => {
          match msg {
            None => break,
            Some(msg) => if let Err(err) =  Self::handle_messages(&state, &mut sink, msg).await {
              tracing::warn!(
                "collab `{}` failed to handle message from `{}`: {}",
                state.object_id,
                origin,
                err
              );

            }
          }
        }
      }
    }
  }

  async fn handle_messages<Sink>(
    state: &CollabGroupState,
    sink: &mut Sink,
    msg: MessageByObjectId,
  ) -> Result<(), RealtimeError>
  where
    Sink: SubscriptionSink + 'static,
  {
    for (message_object_id, messages) in msg {
      if state.object_id != message_object_id {
        error!(
          "Expect object id:{} but got:{}",
          state.object_id, message_object_id
        );
        continue;
      }
      for message in messages {
        match Self::handle_client_message(state, message).await {
          Ok(response) => {
            trace!("[realtime]: sending response: {}", response);
            match sink.send(response.into()).await {
              Ok(()) => {},
              Err(err) => {
                trace!("[realtime]: send failed: {}", err);
                break;
              },
            }
          },
          Err(err) => {
            error!(
              "Error handling collab message for object_id: {}: {}",
              message_object_id, err
            );
            break;
          },
        }
      }
    }
    Ok(())
  }

  /// Handle the message sent from the client
  async fn handle_client_message(
    state: &CollabGroupState,
    collab_msg: ClientCollabMessage,
  ) -> Result<CollabAck, RealtimeError> {
    let msg_id = collab_msg.msg_id();
    let message_origin = collab_msg.origin().clone();

    // If the payload is empty, we don't need to apply any updates .
    // Currently, only the ping message should has an empty payload.
    if collab_msg.payload().is_empty() {
      if !matches!(collab_msg, ClientCollabMessage::ClientCollabStateCheck(_)) {
        error!("receive unexpected empty payload message:{}", collab_msg);
      }
      return Ok(CollabAck::new(
        message_origin,
        state.object_id.to_string(),
        msg_id,
        state.seq_no.load(Ordering::SeqCst),
      ));
    }

    trace!(
      "Applying client updates: {}, origin:{}",
      collab_msg,
      message_origin
    );

    let payload = collab_msg.payload();

    // Spawn a blocking task to handle the message
    let result = Self::handle_message(state, payload, &message_origin, msg_id).await;

    match result {
      Ok(inner_result) => match inner_result {
        Some(response) => Ok(response),
        None => Err(RealtimeError::UnexpectedData("No ack response")),
      },
      Err(err) => Err(RealtimeError::Internal(anyhow!(
        "fail to handle message:{}",
        err
      ))),
    }
  }

  async fn handle_message(
    state: &CollabGroupState,
    payload: &[u8],
    message_origin: &CollabOrigin,
    msg_id: MsgId,
  ) -> Result<Option<CollabAck>, RealtimeError> {
    let mut decoder = DecoderV1::from(payload);
    let reader = MessageReader::new(&mut decoder);
    let mut ack_response = None;
    for msg in reader {
      match msg {
        Ok(msg) => {
          match Self::handle_protocol_message(state, message_origin, msg).await {
            Ok(payload) => {
              // One ClientCollabMessage can have multiple Yrs [Message] in it, but we only need to
              // send one ack back to the client.
              if ack_response.is_none() {
                ack_response = Some(
                  CollabAck::new(
                    message_origin.clone(),
                    state.object_id.to_string(),
                    msg_id,
                    state.seq_no.load(Ordering::SeqCst),
                  )
                  .with_payload(payload.unwrap_or_default()),
                );
              }
            },
            Err(err) => {
              tracing::warn!("[realtime]: failed to handled message: {}", msg_id);
              state.metrics.apply_update_failed_count.inc();

              let code = Self::ack_code_from_error(&err);
              let payload = match err {
                RTProtocolError::MissUpdates {
                  state_vector_v1,
                  reason: _,
                } => state_vector_v1.unwrap_or_default(),
                _ => vec![],
              };

              ack_response = Some(
                CollabAck::new(
                  message_origin.clone(),
                  state.object_id.to_string(),
                  msg_id,
                  state.seq_no.load(Ordering::SeqCst),
                )
                .with_code(code)
                .with_payload(payload),
              );

              break;
            },
          }
        },
        Err(e) => {
          error!("{} => parse sync message failed: {:?}", state.object_id, e);
          break;
        },
      }
    }
    Ok(ack_response)
  }

  async fn handle_protocol_message(
    state: &CollabGroupState,
    origin: &CollabOrigin,
    msg: Message,
  ) -> Result<Option<Vec<u8>>, RTProtocolError> {
    match msg {
      Message::Sync(msg) => match msg {
        SyncMessage::SyncStep1(sv) => Self::handle_sync_step1(state, &sv).await,
        SyncMessage::SyncStep2(update) => Self::handle_sync_step2(state, origin, update).await,
        SyncMessage::Update(update) => Self::handle_update(state, origin, update).await,
      },
      //FIXME: where is the QueryAwareness protocol?
      Message::Awareness(update) => Self::handle_awareness_update(state, origin, update).await,
      Message::Auth(_reason) => Ok(None),
      Message::Custom(_msg) => Ok(None),
    }
  }

  async fn handle_sync_step1(
    state: &CollabGroupState,
    remote_sv: &StateVector,
  ) -> Result<Option<Vec<u8>>, RTProtocolError> {
    if let Ok(sv) = state.state_vector.try_read() {
      // we optimistically try to obtain state vector lock for a fast track:
      // if we remote sv is up-to-date with current one, we don't need to do anything
      match sv.partial_cmp(remote_sv) {
        Some(std::cmp::Ordering::Equal) => return Ok(None), // client and server are in sync
        Some(std::cmp::Ordering::Less) => {
          // server is behind client
          let msg = Message::Sync(SyncMessage::SyncStep1(sv.clone()));
          return Ok(Some(msg.encode_v1()));
        },
        Some(std::cmp::Ordering::Greater) | None => { /* server has some new updates */ },
      }
    }

    // we need to reconstruct document state on the server side
    tracing::debug!("loading collab {}", state.object_id);
    let snapshot = state
      .persister
      .load_compact()
      .await
      .map_err(|err| RTProtocolError::Internal(err.into()))?;

    // prepare document state update and state vector
    let tx = snapshot.collab.transact();
    let doc_state = tx.encode_state_as_update_v1(remote_sv);
    let local_sv = tx.state_vector();
    drop(tx);

    // Retrieve the latest document state from the client after they return online from offline editing.
    tracing::trace!("sending missing data to client ({} bytes)", doc_state.len());
    let mut encoder = EncoderV1::new();
    Message::Sync(SyncMessage::SyncStep2(doc_state)).encode(&mut encoder);
    //FIXME: this should never happen as response to sync step 1 from the client, but rather be
    //  send when a connection is established
    Message::Sync(SyncMessage::SyncStep1(local_sv)).encode(&mut encoder);
    Ok(Some(encoder.to_vec()))
  }

  async fn handle_sync_step2(
    state: &CollabGroupState,
    origin: &CollabOrigin,
    update: Vec<u8>,
  ) -> Result<Option<Vec<u8>>, RTProtocolError> {
    state.metrics.collab_size.observe(update.len() as f64);

    let start = tokio::time::Instant::now();
    // we try to decode update to make sure it's not malformed and to extract state vector
    let (update, decoded_update) = if update.len() <= collab_rt_protocol::LARGE_UPDATE_THRESHOLD {
      let decoded_update = Update::decode_v1(&update)?;
      (update, decoded_update)
    } else {
      tokio::task::spawn_blocking(move || {
        let decoded_update = Update::decode_v1(&update)?;
        Ok::<(Vec<u8>, yrs::Update), yrs::encoding::read::Error>((update, decoded_update))
      })
      .await
      .map_err(|err| RTProtocolError::Internal(err.into()))??
    };
    let missing_updates = {
      let state_vector = state.state_vector.read().await;
      match state_vector.partial_cmp(&decoded_update.state_vector_lower()) {
        None | Some(std::cmp::Ordering::Less) => Some(state_vector.clone()),
        _ => None,
      }
    };

    if let Some(missing_updates) = missing_updates {
      let msg = Message::Sync(SyncMessage::SyncStep1(missing_updates));
      tracing::debug!("subscriber {} send update with missing data", origin);
      Ok(Some(msg.encode_v1()))
    } else {
      let upper_state_vector = decoded_update.state_vector();
      state
        .persister
        .send_update(origin.clone(), update, upper_state_vector)
        .await
        .map_err(|err| RTProtocolError::Internal(err.into()))?;
      let elapsed = start.elapsed();

      state
        .metrics
        .load_collab_time
        .observe(elapsed.as_millis() as f64);

      Ok(None)
    }
  }

  async fn handle_update(
    state: &CollabGroupState,
    origin: &CollabOrigin,
    update: Vec<u8>,
  ) -> Result<Option<Vec<u8>>, RTProtocolError> {
    Self::handle_sync_step2(state, origin, update).await
  }

  async fn handle_awareness_update(
    state: &CollabGroupState,
    origin: &CollabOrigin,
    update: Vec<u8>,
  ) -> Result<Option<Vec<u8>>, RTProtocolError> {
    state
      .persister
      .send_awareness(origin, update)
      .await
      .map_err(|err| RTProtocolError::Internal(err.into()))?;
    Ok(None)
  }

  #[inline]
  fn ack_code_from_error(error: &RTProtocolError) -> AckCode {
    match error {
      RTProtocolError::YrsTransaction(_) => AckCode::Retry,
      RTProtocolError::YrsApplyUpdate(_) => AckCode::CannotApplyUpdate,
      RTProtocolError::YrsEncodeState(_) => AckCode::EncodeStateAsUpdateFail,
      RTProtocolError::MissUpdates { .. } => AckCode::MissUpdate,
      _ => AckCode::Internal,
    }
  }

  /// Check if the group is active. A group is considered active if it has at least one
  /// subscriber
  pub async fn is_inactive(&self) -> bool {
    let modified_at = self.modified_at();

    // In debug mode, we set the timeout to 60 seconds
    if cfg!(debug_assertions) {
      trace!(
        "Group:{}:{} is inactive for {} seconds, subscribers: {}",
        self.state.object_id,
        self.state.collab_type,
        modified_at.elapsed().as_secs(),
        self.state.subscribers.len()
      );
      modified_at.elapsed().as_secs() > 60 * 3
    } else {
      let elapsed_secs = modified_at.elapsed().as_secs();
      if elapsed_secs > self.timeout_secs() {
        // Mark the group as inactive if it has been inactive for more than 3 hours, regardless of the number of subscribers.
        // Otherwise, return `true` only if there are no subscribers remaining in the group.
        // If a client modifies a group that has already been marked as inactive (removed),
        // the client will automatically send an initialization sync to reinitialize the group.
        const MAXIMUM_SECS: u64 = 3 * 60 * 60;
        if elapsed_secs > MAXIMUM_SECS {
          info!(
            "Group:{}:{} is inactive for {} seconds, subscribers: {}",
            self.state.object_id,
            self.state.collab_type,
            modified_at.elapsed().as_secs(),
            self.state.subscribers.len()
          );
          true
        } else {
          self.state.subscribers.is_empty()
        }
      } else {
        false
      }
    }
  }

  /// Returns the timeout duration in seconds for different collaboration types.
  ///
  /// Collaborative entities vary in their activity and interaction patterns, necessitating
  /// different timeout durations to balance efficient resource management with a positive
  /// user experience. This function assigns a timeout duration to each collaboration type,
  /// ensuring that resources are utilized judiciously without compromising user engagement.
  ///
  /// # Returns
  /// A `u64` representing the timeout duration in seconds for the collaboration type in question.
  #[inline]
  fn timeout_secs(&self) -> u64 {
    match self.state.collab_type {
      CollabType::Document => 30 * 60, // 30 minutes
      CollabType::Database | CollabType::DatabaseRow => 30 * 60, // 30 minutes
      CollabType::WorkspaceDatabase | CollabType::Folder | CollabType::UserAwareness => 6 * 60 * 60, // 6 hours,
      CollabType::Unknown => {
        10 * 60 // 10 minutes
      },
    }
  }
}

pub trait SubscriptionSink:
  Sink<CollabMessage, Error = RealtimeError> + Send + Sync + Unpin
{
}
impl<T> SubscriptionSink for T where
  T: Sink<CollabMessage, Error = RealtimeError> + Send + Sync + Unpin
{
}

pub trait SubscriptionStream: Stream<Item = MessageByObjectId> + Send + Sync + Unpin {}
impl<T> SubscriptionStream for T where T: Stream<Item = MessageByObjectId> + Send + Sync + Unpin {}

struct Subscription {
  collab_origin: CollabOrigin,
  sink: Box<dyn SubscriptionSink>,
  shutdown: CancellationToken,
}

impl Subscription {
  fn new<S>(sink: S, collab_origin: CollabOrigin, shutdown: CancellationToken) -> Self
  where
    S: SubscriptionSink + 'static,
  {
    Subscription {
      sink: Box::new(sink),
      collab_origin,
      shutdown,
    }
  }
}

impl Drop for Subscription {
  fn drop(&mut self) {
    tracing::trace!("closing subscription: {}", self.collab_origin);
    self.shutdown.cancel();
  }
}

struct CollabPersister {
  uid: i64,
  workspace_id: String,
  object_id: String,
  collab_type: CollabType,
  storage: Arc<dyn CollabStorage>,
  collab_redis_stream: Arc<CollabRedisStream>,
  indexer: Option<Arc<dyn Indexer>>,
  metrics: Arc<CollabRealtimeMetrics>,
  update_sink: CollabUpdateSink,
  awareness_sink: AwarenessUpdateSink,
  /// A grace period for prunning Redis collab updates. Instead of deleting all messages we
  /// read right away, we give 1min for other potential client to catch up.
  prune_grace_period: Duration,
}

impl CollabPersister {
  #[allow(clippy::too_many_arguments)]
  pub fn new(
    uid: i64,
    workspace_id: String,
    object_id: String,
    collab_type: CollabType,
    storage: Arc<dyn CollabStorage>,
    collab_redis_stream: Arc<CollabRedisStream>,
    indexer: Option<Arc<dyn Indexer>>,
    metrics: Arc<CollabRealtimeMetrics>,
    prune_grace_period: Duration,
  ) -> Self {
    let update_sink = collab_redis_stream.collab_update_sink(&workspace_id, &object_id);
    let awareness_sink = collab_redis_stream.awareness_update_sink(&workspace_id, &object_id);
    Self {
      uid,
      workspace_id,
      object_id,
      collab_type,
      storage,
      collab_redis_stream,
      indexer,
      metrics,
      update_sink,
      awareness_sink,
      prune_grace_period,
    }
  }

  async fn send_update(
    &self,
    sender: CollabOrigin,
    update: Vec<u8>,
    state_vector: StateVector,
  ) -> Result<MessageId, StreamError> {
    let len = update.len();
    // send updates to redis queue
    let update = CollabStreamUpdate::new(update, state_vector, sender, UpdateFlags::default());
    let msg_id = self.update_sink.send(&update).await?;
    tracing::trace!(
      "persisted update from {} ({} bytes) - msg id: {}",
      update.sender,
      len,
      msg_id
    );
    Ok(msg_id)
  }

  async fn send_awareness(
    &self,
    sender_session: &CollabOrigin,
    awareness_update: Vec<u8>,
  ) -> Result<MessageId, StreamError> {
    // send awareness updates to redis queue:
    // QUESTION: is it needed? Maybe we could reuse update_sink?
    let len = awareness_update.len();
    let update = AwarenessStreamUpdate {
      data: awareness_update,
      sender: sender_session.clone(),
    };
    let msg_id = self.awareness_sink.send(&update).await?;
    tracing::trace!(
      "persisted awareness from {} ({} bytes) - msg id: {}",
      update.sender,
      len,
      msg_id
    );
    Ok(msg_id)
  }

  /// Loads collab without its history. Used for handling y-sync protocol messages.
  async fn load_compact(&self) -> Result<CollabSnapshot, RealtimeError> {
    // 1. Try to load the latest snapshot from storage
    let start = Instant::now();
    let mut collab = match self.load_collab_full(false).await? {
      Some(collab) => collab,
      None => Collab::new_with_origin(CollabOrigin::Server, self.object_id.clone(), vec![], false),
    };
    self.metrics.load_collab_count.inc();

    // 2. consume all Redis updates on top of it (keep redis msg id)
    let mut last_message_id = None;
    let mut tx = collab.transact_mut();
    let updates = self
      .collab_redis_stream
      .current_collab_updates(
        &self.workspace_id,
        &self.object_id,
        None, //TODO: store Redis last msg id somewhere in doc state snapshot and replay from there
      )
      .await?;
    let mut i = 0;
    for (message_id, update) in updates {
      i += 1;
      let update: Update = update.into_update()?;
      tx.apply_update(update)
        .map_err(|err| RTProtocolError::YrsApplyUpdate(err.to_string()))?;
      last_message_id = Some(message_id); //TODO: shouldn't this happen before decoding?
      self.metrics.apply_update_count.inc();
    }
    drop(tx);
    tracing::trace!(
      "loaded collab compact state: {} replaying {} updates",
      self.object_id,
      i
    );
    self
      .metrics
      .load_collab_time
      .observe(start.elapsed().as_millis() as f64);

    // now we have the most recent version of the document
    let snapshot = CollabSnapshot {
      collab,
      last_message_id,
    };
    Ok(snapshot)
  }

  /// Returns a collab state (with GC turned off), but only if there were any pending updates
  /// waiting to be merged into main document state.
  async fn load_if_changed(&self) -> Result<Option<CollabSnapshot>, RealtimeError> {
    // 1. load pending Redis updates
    let updates = self
      .collab_redis_stream
      .current_collab_updates(&self.workspace_id, &self.object_id, None)
      .await?;

    let start = Instant::now();
    let mut i = 0;
    let mut collab = None;
    let mut last_message_id = None;
    for (message_id, update) in updates {
      i += 1;
      let update: Update = update.into_update()?;
      if collab.is_none() {
        collab = Some(match self.load_collab_full(true).await? {
          Some(collab) => collab,
          None => {
            Collab::new_with_origin(CollabOrigin::Server, self.object_id.clone(), vec![], true)
          },
        })
      };
      let collab = collab.as_mut().unwrap();
      collab
        .transact_mut()
        .apply_update(update)
        .map_err(|err| RTProtocolError::YrsApplyUpdate(err.to_string()))?;
      last_message_id = Some(message_id); //TODO: shouldn't this happen before decoding?
      self.metrics.apply_update_count.inc();
    }

    // if there were no Redis updates, collab is still not initialized
    match collab {
      Some(collab) => {
        self.metrics.load_full_collab_count.inc();
        let elapsed = start.elapsed();
        self
          .metrics
          .load_collab_time
          .observe(elapsed.as_millis() as f64);
        tracing::trace!(
          "loaded collab full state: {} replaying {} updates in {:?}",
          self.object_id,
          i,
          elapsed
        );
        {
          let tx = collab.transact();
          if tx.store().pending_update().is_some() || tx.store().pending_ds().is_some() {
            tracing::trace!(
              "loaded collab {} is incomplete: has pending data",
              self.object_id
            );
          }
        }
        Ok(Some(CollabSnapshot {
          collab,
          last_message_id,
        }))
      },
      None => Ok(None),
    }
  }

  async fn save(&self) -> Result<(), RealtimeError> {
    // load collab but only if there were pending updates in Redis
    if let Some(mut snapshot) = self.load_if_changed().await? {
      tracing::debug!("requesting save for collab {}", self.object_id);
      if let Some(message_id) = snapshot.last_message_id {
        // non-nil message_id means that we had to update the most recent collab state snapshot
        // with new updates from Redis. This means that our snapshot state is newer than the last
        // persisted one in the database
        self.save_attempt(&mut snapshot.collab, message_id).await?;
      }
    } else {
      tracing::trace!("collab {} state has not changed", self.object_id);
    }
    Ok(())
  }

  /// Tries to save provided `snapshot`. This snapshot is expected to have **GC turned off**, as
  /// first it will try to save it as a historical snapshot (will all updates available), then it
  /// will generate another (compact) snapshot variant that will be used as main one for loading
  /// for the sake of y-sync protocol.
  async fn save_attempt(
    &self,
    collab: &mut Collab,
    message_id: MessageId,
  ) -> Result<(), RealtimeError> {
    if !collab.get_awareness().doc().skip_gc() {
      return Err(RealtimeError::UnexpectedData(
        "tried to save history for snapshot with GC turned on",
      ));
    }
    // try to acquire snapshot lease - it's possible that multiple web services will try to
    // perform snapshot at the same time, so we'll use lease to let only one of them atm.
    if let Some(mut lease) = self
      .collab_redis_stream
      .lease(&self.workspace_id, &self.object_id)
      .await?
    {
      // 1. Save full historic document state
      let mut tx = collab.transact_mut();
      let sv = tx.state_vector().encode_v1();
      let doc_state_full = tx.encode_state_as_update_v1(&StateVector::default());
      let full_len = doc_state_full.len();
      let encoded_collab = EncodedCollab::new_v1(sv.clone(), doc_state_full)
        .encode_to_bytes()
        .map_err(|err| RealtimeError::Internal(err.into()))?;
      self
        .metrics
        .full_collab_size
        .observe(encoded_collab.len() as f64);
      let params = InsertSnapshotParams {
        object_id: self.object_id.clone(),
        encoded_collab_v1: encoded_collab,
        workspace_id: self.workspace_id.clone(),
        collab_type: self.collab_type.clone(),
      };
      self
        .storage
        .create_snapshot(params)
        .await
        .map_err(|err| RealtimeError::Internal(err.into()))?;

      // 2. Generate document state with GC turned on and save it.
      tx.force_gc();
      drop(tx);

      let doc_state_light = collab
        .transact()
        .encode_state_as_update_v1(&StateVector::default());
      let light_len = doc_state_light.len();
      let encoded_collab = EncodedCollab::new_v1(sv, doc_state_light)
        .encode_to_bytes()
        .map_err(|err| RealtimeError::Internal(err.into()))?;
      self
        .metrics
        .collab_size
        .observe(encoded_collab.len() as f64);
      let mut params = CollabParams::new(&self.object_id, self.collab_type.clone(), encoded_collab);

      match self.embeddings(collab).await {
        Ok(embeddings) => params.embeddings = embeddings,
        Err(err) => tracing::warn!("failed to fetch embeddings `{}`: {}", self.object_id, err),
      }

      self
        .storage
        .queue_insert_or_update_collab(&self.workspace_id, &self.uid, params, true)
        .await
        .map_err(|err| RealtimeError::Internal(err.into()))?;

      tracing::debug!(
        "persisted collab {} snapshot at {}: {} and {} bytes",
        self.object_id,
        message_id,
        full_len,
        light_len
      );

      // 3. finally we can drop Redis messages
      let now = SystemTime::UNIX_EPOCH.elapsed().unwrap().as_millis();
      let msg_id = MessageId {
        timestamp_ms: (now - self.prune_grace_period.as_millis()) as u64,
        sequence_number: 0,
      };
      let stream_key = CollabStreamUpdate::stream_key(&self.workspace_id, &self.object_id);
      self
        .collab_redis_stream
        .prune_stream(&stream_key, msg_id)
        .await?;

      let _ = lease.release().await;
    }

    Ok(())
  }

  async fn embeddings(&self, collab: &Collab) -> Result<Option<AFCollabEmbeddings>, AppError> {
    if let Some(indexer) = self.indexer.clone() {
<<<<<<< HEAD
      let params = indexer.embedding_params(collab)?;
=======
      let params = indexer.embedding_params(collab).await?;
>>>>>>> 285d8d93
      let embeddings = indexer.embeddings(params).await?;
      Ok(embeddings)
    } else {
      Ok(None)
    }
  }

  async fn load_collab_full(&self, keep_history: bool) -> Result<Option<Collab>, RealtimeError> {
    let doc_state = if keep_history {
      // if we want history-keeping variant, we need to get a snapshot
      let snapshot = self
        .storage
        .get_latest_snapshot(&self.workspace_id, &self.object_id)
        .await
        .map_err(|err| RealtimeError::Internal(err.into()))?;
      match snapshot {
        None => None,
        Some(snapshot) => {
          let encoded_collab = EncodedCollab::decode_from_bytes(&snapshot.encoded_collab_v1)
            .map_err(|err| RealtimeError::Internal(err.into()))?;
          Some(encoded_collab.doc_state)
        },
      }
    } else {
      None // if we want a lightweight variant, we'll fallback to default
    };
    let doc_state = match doc_state {
      Some(doc_state) => doc_state,
      None => {
        // we didn't find a snapshot, or we want a lightweight collab version
        let params = QueryCollabParams::new(
          self.object_id.clone(),
          self.collab_type.clone(),
          self.workspace_id.clone(),
        );
        let result = self
          .storage
          .get_encode_collab(GetCollabOrigin::Server, params, false)
          .await;
        match result {
          Ok(encoded_collab) => encoded_collab.doc_state,
          Err(AppError::RecordNotFound(_)) => return Ok(None),
          Err(err) => return Err(RealtimeError::Internal(err.into())),
        }
      },
    };

    let collab: Collab = Collab::new_with_source(
      CollabOrigin::Server,
      &self.object_id,
      DataSource::DocStateV1(doc_state.into()),
      vec![],
      keep_history, // should we use history-remembering version (true) or lightweight one (false)?
    )?;
    Ok(Some(collab))
  }
}

pub struct CollabSnapshot {
  pub collab: Collab,
  pub last_message_id: Option<MessageId>,
}<|MERGE_RESOLUTION|>--- conflicted
+++ resolved
@@ -1158,11 +1158,7 @@
 
   async fn embeddings(&self, collab: &Collab) -> Result<Option<AFCollabEmbeddings>, AppError> {
     if let Some(indexer) = self.indexer.clone() {
-<<<<<<< HEAD
-      let params = indexer.embedding_params(collab)?;
-=======
       let params = indexer.embedding_params(collab).await?;
->>>>>>> 285d8d93
       let embeddings = indexer.embeddings(params).await?;
       Ok(embeddings)
     } else {
