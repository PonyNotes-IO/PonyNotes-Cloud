--- conflicted
+++ resolved
@@ -1158,11 +1158,7 @@
 
   async fn embeddings(&self, collab: &Collab) -> Result<Option<AFCollabEmbeddings>, AppError> {
     if let Some(indexer) = self.indexer.clone() {
-<<<<<<< HEAD
-      let params = indexer.embedding_params(collab)?;
-=======
       let params = indexer.embedding_params(collab).await?;
->>>>>>> b91a5fac
       let embeddings = indexer.embeddings(params).await?;
       Ok(embeddings)
     } else {
