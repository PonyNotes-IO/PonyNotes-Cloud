use std::sync::Arc;
use std::time::Duration;

use access_control::collab::RealtimeAccessControl;
use app_error::AppError;
use collab::core::collab::DataSource;
use collab::core::origin::CollabOrigin;
use collab::entity::EncodedCollab;
use collab::preclude::Collab;
use collab_entity::CollabType;
use collab_rt_entity::user::RealtimeUser;
use collab_rt_entity::CollabMessage;
use collab_stream::client::CollabRedisStream;
use database::collab::{CollabStorage, GetCollabOrigin};
use database_entity::dto::QueryCollabParams;
use tracing::{instrument, trace};
use yrs::{ReadTxn, StateVector};

use crate::client::client_msg_router::ClientMessageRouter;
use crate::error::RealtimeError;
use crate::group::group_init::CollabGroup;
use crate::group::state::GroupManagementState;
use crate::indexer::IndexerScheduler;
use crate::metrics::CollabRealtimeMetrics;

pub struct GroupManager<S> {
  state: GroupManagementState,
  storage: Arc<S>,
  access_control: Arc<dyn RealtimeAccessControl>,
  metrics_calculate: Arc<CollabRealtimeMetrics>,
  collab_redis_stream: Arc<CollabRedisStream>,
  persistence_interval: Duration,
<<<<<<< HEAD
  prune_grace_period: Duration,
  indexer_provider: Arc<IndexerProvider>,
=======
  edit_state_max_count: u32,
  edit_state_max_secs: i64,
  indexer_scheduler: Arc<IndexerScheduler>,
>>>>>>> ec9c3825
}

impl<S> GroupManager<S>
where
  S: CollabStorage,
{
  #[allow(clippy::too_many_arguments)]
  pub async fn new(
    storage: Arc<S>,
    access_control: Arc<dyn RealtimeAccessControl>,
    metrics_calculate: Arc<CollabRealtimeMetrics>,
    collab_stream: CollabRedisStream,
    persistence_interval: Duration,
<<<<<<< HEAD
    prune_grace_period: Duration,
    indexer_provider: Arc<IndexerProvider>,
=======
    edit_state_max_count: u32,
    edit_state_max_secs: i64,
    indexer_scheduler: Arc<IndexerScheduler>,
>>>>>>> ec9c3825
  ) -> Result<Self, RealtimeError> {
    let collab_stream = Arc::new(collab_stream);
    Ok(Self {
      state: GroupManagementState::new(metrics_calculate.clone()),
      storage,
      access_control,
      metrics_calculate,
      collab_redis_stream: collab_stream,
      persistence_interval,
<<<<<<< HEAD
      prune_grace_period,
      indexer_provider,
=======
      edit_state_max_count,
      edit_state_max_secs,
      indexer_scheduler,
>>>>>>> ec9c3825
    })
  }

  pub fn get_inactive_groups(&self) -> Vec<String> {
    self.state.remove_inactive_groups()
  }

  pub fn contains_user(&self, object_id: &str, user: &RealtimeUser) -> bool {
    self.state.contains_user(object_id, user)
  }

  pub fn remove_user(&self, user: &RealtimeUser) {
    self.state.remove_user(user);
  }

  pub fn contains_group(&self, object_id: &str) -> bool {
    self.state.contains_group(object_id)
  }

  pub async fn get_group(&self, object_id: &str) -> Option<Arc<CollabGroup>> {
    self.state.get_group(object_id).await
  }

  pub async fn subscribe_group(
    &self,
    user: &RealtimeUser,
    object_id: &str,
    message_origin: &CollabOrigin,
    client_msg_router: &mut ClientMessageRouter,
  ) -> Result<(), RealtimeError> {
    // Lock the group and subscribe the user to the group.
    if let Some(mut e) = self.state.get_mut_group(object_id).await {
      let group = e.value_mut();
      trace!("[realtime]: {} subscribe group:{}", user, object_id,);
      let (sink, stream) = client_msg_router.init_client_communication::<CollabMessage>(
        group.workspace_id(),
        user,
        object_id,
        self.access_control.clone(),
      );
      group.subscribe(user, message_origin.clone(), sink, stream);
      // explicitly drop the group to release the lock.
      drop(e);

      self.state.insert_user(user, object_id)?;
    } else {
      // When subscribing to a group, the group should exist. Otherwise, it's a bug.
      return Err(RealtimeError::GroupNotFound(object_id.to_string()));
    }

    Ok(())
  }

  pub async fn create_group(
    &self,
    user: &RealtimeUser,
    workspace_id: &str,
    object_id: &str,
    collab_type: CollabType,
  ) -> Result<(), RealtimeError> {
    let params = QueryCollabParams::new(object_id, collab_type.clone(), workspace_id);
    let res = self
      .storage
      .get_encode_collab(GetCollabOrigin::Server, params)
      .await;
    let state_vector = match res {
      Ok(collab) => Collab::new_with_source(
        CollabOrigin::Server,
        object_id,
        DataSource::DocStateV1(collab.doc_state.into()),
        vec![],
        false,
      )?
      .transact()
      .state_vector(),
      Err(err) if err.is_record_not_found() => StateVector::default(),
      Err(err) => return Err(RealtimeError::Internal(err.into())),
    };

    trace!(
      "[realtime]: create group: uid:{},workspace_id:{},object_id:{}:{}",
      user.uid,
      workspace_id,
      object_id,
      collab_type
    );

<<<<<<< HEAD
    let mut indexer = self.indexer_provider.indexer_for(&collab_type);
    if indexer.is_some()
      && !self
        .indexer_provider
        .can_index_workspace(workspace_id)
        .await
        .map_err(|e| RealtimeError::Internal(e.into()))?
    {
      tracing::trace!("workspace {} indexing is disabled", workspace_id);
      indexer = None;
    }
    let group = CollabGroup::new(
=======
    let group = Arc::new(CollabGroup::new(
>>>>>>> ec9c3825
      user.uid,
      workspace_id.to_string(),
      object_id.to_string(),
      collab_type,
      self.metrics_calculate.clone(),
      self.storage.clone(),
      self.collab_redis_stream.clone(),
      self.persistence_interval,
<<<<<<< HEAD
      self.prune_grace_period,
      indexer,
      state_vector,
    )?;
=======
      self.edit_state_max_count,
      self.edit_state_max_secs,
      self.indexer_scheduler.clone(),
    )?);
>>>>>>> ec9c3825
    self.state.insert_group(object_id, group);
    Ok(())
  }
}

#[allow(dead_code)]
#[instrument(level = "trace", skip_all)]
async fn load_collab<S>(
  uid: i64,
  object_id: &str,
  params: QueryCollabParams,
  storage: Arc<S>,
) -> Result<(Collab, EncodedCollab), AppError>
where
  S: CollabStorage,
{
  let encode_collab = storage
    .get_encode_collab(GetCollabOrigin::User { uid }, params.clone())
    .await?;
  let result = Collab::new_with_source(
    CollabOrigin::Server,
    object_id,
    DataSource::DocStateV1(encode_collab.doc_state.to_vec()),
    vec![],
    false,
  );
  match result {
    Ok(collab) => Ok((collab, encode_collab)),
    Err(err) => load_collab_from_snapshot(object_id, params, storage)
      .await
      .ok_or_else(|| AppError::Internal(err.into())),
  }
}

async fn load_collab_from_snapshot<S>(
  object_id: &str,
  params: QueryCollabParams,
  storage: Arc<S>,
) -> Option<(Collab, EncodedCollab)>
where
  S: CollabStorage,
{
  let encode_collab = get_latest_snapshot(
    &params.workspace_id,
    object_id,
    &*storage,
    &params.collab_type,
  )
  .await?;
  let collab = Collab::new_with_source(
    CollabOrigin::Server,
    object_id,
    DataSource::DocStateV1(encode_collab.doc_state.to_vec()),
    vec![],
    false,
  )
  .ok()?;
  Some((collab, encode_collab))
}

async fn get_latest_snapshot<S>(
  workspace_id: &str,
  object_id: &str,
  storage: &S,
  collab_type: &CollabType,
) -> Option<EncodedCollab>
where
  S: CollabStorage,
{
  let metas = storage
    .get_collab_snapshot_list(workspace_id, object_id)
    .await
    .ok()?
    .0;
  for meta in metas {
    let snapshot_data = storage
      .get_collab_snapshot(workspace_id, &meta.object_id, &meta.snapshot_id)
      .await
      .ok()?;
    if let Ok(encoded_collab) = EncodedCollab::decode_from_bytes(&snapshot_data.encoded_collab_v1) {
      if let Ok(collab) = Collab::new_with_source(
        CollabOrigin::Empty,
        object_id,
        DataSource::DocStateV1(encoded_collab.doc_state.to_vec()),
        vec![],
        false,
      ) {
        // TODO(nathan): this check is not necessary, can be removed in the future.
        collab_type.validate_require_data(&collab).ok()?;
        return Some(encoded_collab);
      }
    }
  }
  None
}<|MERGE_RESOLUTION|>--- conflicted
+++ resolved
@@ -30,14 +30,8 @@
   metrics_calculate: Arc<CollabRealtimeMetrics>,
   collab_redis_stream: Arc<CollabRedisStream>,
   persistence_interval: Duration,
-<<<<<<< HEAD
   prune_grace_period: Duration,
-  indexer_provider: Arc<IndexerProvider>,
-=======
-  edit_state_max_count: u32,
-  edit_state_max_secs: i64,
   indexer_scheduler: Arc<IndexerScheduler>,
->>>>>>> ec9c3825
 }
 
 impl<S> GroupManager<S>
@@ -51,14 +45,8 @@
     metrics_calculate: Arc<CollabRealtimeMetrics>,
     collab_stream: CollabRedisStream,
     persistence_interval: Duration,
-<<<<<<< HEAD
     prune_grace_period: Duration,
-    indexer_provider: Arc<IndexerProvider>,
-=======
-    edit_state_max_count: u32,
-    edit_state_max_secs: i64,
     indexer_scheduler: Arc<IndexerScheduler>,
->>>>>>> ec9c3825
   ) -> Result<Self, RealtimeError> {
     let collab_stream = Arc::new(collab_stream);
     Ok(Self {
@@ -68,14 +56,8 @@
       metrics_calculate,
       collab_redis_stream: collab_stream,
       persistence_interval,
-<<<<<<< HEAD
       prune_grace_period,
-      indexer_provider,
-=======
-      edit_state_max_count,
-      edit_state_max_secs,
       indexer_scheduler,
->>>>>>> ec9c3825
     })
   }
 
@@ -163,22 +145,7 @@
       collab_type
     );
 
-<<<<<<< HEAD
-    let mut indexer = self.indexer_provider.indexer_for(&collab_type);
-    if indexer.is_some()
-      && !self
-        .indexer_provider
-        .can_index_workspace(workspace_id)
-        .await
-        .map_err(|e| RealtimeError::Internal(e.into()))?
-    {
-      tracing::trace!("workspace {} indexing is disabled", workspace_id);
-      indexer = None;
-    }
-    let group = CollabGroup::new(
-=======
     let group = Arc::new(CollabGroup::new(
->>>>>>> ec9c3825
       user.uid,
       workspace_id.to_string(),
       object_id.to_string(),
@@ -187,17 +154,10 @@
       self.storage.clone(),
       self.collab_redis_stream.clone(),
       self.persistence_interval,
-<<<<<<< HEAD
       self.prune_grace_period,
-      indexer,
       state_vector,
+      self.indexer_scheduler.clone(),
     )?;
-=======
-      self.edit_state_max_count,
-      self.edit_state_max_secs,
-      self.indexer_scheduler.clone(),
-    )?);
->>>>>>> ec9c3825
     self.state.insert_group(object_id, group);
     Ok(())
   }
