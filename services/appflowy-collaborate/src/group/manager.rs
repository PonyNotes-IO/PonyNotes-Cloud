use std::sync::Arc;
use std::time::Duration;

use collab::core::collab::DataSource;
use collab::core::origin::CollabOrigin;
use collab::entity::EncodedCollab;
use collab::preclude::Collab;
use collab_entity::CollabType;
use tracing::{instrument, trace};

use access_control::collab::RealtimeAccessControl;
use app_error::AppError;
use collab_rt_entity::user::RealtimeUser;
use collab_rt_entity::CollabMessage;
use collab_stream::client::CollabRedisStream;
use database::collab::{CollabStorage, GetCollabOrigin};
use database_entity::dto::QueryCollabParams;

use crate::client::client_msg_router::ClientMessageRouter;
use crate::error::{CreateGroupFailedReason, RealtimeError};
use crate::group::group_init::CollabGroup;
use crate::group::state::GroupManagementState;
use crate::indexer::IndexerProvider;
use crate::metrics::CollabRealtimeMetrics;

pub struct GroupManager<S> {
  state: GroupManagementState,
  storage: Arc<S>,
  access_control: Arc<dyn RealtimeAccessControl>,
  metrics_calculate: Arc<CollabRealtimeMetrics>,
  collab_redis_stream: Arc<CollabRedisStream>,
  persistence_interval: Duration,
  prune_grace_period: Duration,
  indexer_provider: Arc<IndexerProvider>,
}

impl<S> GroupManager<S>
where
  S: CollabStorage,
{
  #[allow(clippy::too_many_arguments)]
  pub async fn new(
    storage: Arc<S>,
    access_control: Arc<dyn RealtimeAccessControl>,
    metrics_calculate: Arc<CollabRealtimeMetrics>,
    collab_stream: CollabRedisStream,
    persistence_interval: Duration,
    prune_grace_period: Duration,
    indexer_provider: Arc<IndexerProvider>,
  ) -> Result<Self, RealtimeError> {
    let collab_stream = Arc::new(collab_stream);
    Ok(Self {
      state: GroupManagementState::new(metrics_calculate.clone()),
      storage,
      access_control,
      metrics_calculate,
      collab_redis_stream: collab_stream,
      persistence_interval,
      prune_grace_period,
      indexer_provider,
    })
  }

  pub async fn get_inactive_groups(&self) -> Vec<String> {
    self.state.get_inactive_group_ids().await
  }

  pub async fn contains_user(&self, object_id: &str, user: &RealtimeUser) -> bool {
    self.state.contains_user(object_id, user).await
  }

  pub async fn remove_user(&self, user: &RealtimeUser) {
    self.state.remove_user(user).await;
  }

  pub async fn contains_group(&self, object_id: &str) -> bool {
    self.state.contains_group(object_id).await
  }

  pub async fn get_group(&self, object_id: &str) -> Option<Arc<CollabGroup>> {
    self.state.get_group(object_id).await
  }

  #[instrument(skip(self))]
  async fn remove_group(&self, object_id: &str) {
    self.state.remove_group(object_id).await;
  }

  pub async fn subscribe_group(
    &self,
    user: &RealtimeUser,
    object_id: &str,
    message_origin: &CollabOrigin,
    client_msg_router: &mut ClientMessageRouter,
  ) -> Result<(), RealtimeError> {
    // Lock the group and subscribe the user to the group.
    if let Some(mut e) = self.state.get_mut_group(object_id).await {
      let group = e.value_mut();
      trace!("[realtime]: {} subscribe group:{}", user, object_id,);
      let (sink, stream) = client_msg_router.init_client_communication::<CollabMessage>(
        group.workspace_id(),
        user,
        object_id,
        self.access_control.clone(),
      );
      group.subscribe(user, message_origin.clone(), sink, stream);
      // explicitly drop the group to release the lock.
      drop(e);

      self.state.insert_user(user, object_id).await?;
    } else {
      // When subscribing to a group, the group should exist. Otherwise, it's a bug.
      return Err(RealtimeError::GroupNotFound(object_id.to_string()));
    }

    Ok(())
  }

  pub async fn create_group(
    &self,
    user: &RealtimeUser,
    workspace_id: &str,
    object_id: &str,
    collab_type: CollabType,
  ) -> Result<(), RealtimeError> {
<<<<<<< HEAD
    let mut is_new_collab = true;
    // Ensure the workspace_id matches the metadata's workspace_id when creating a collaboration object
    // of type [CollabType::Folder]. In this case, both the object id and the workspace id should be
    // identical.
    if let Ok(metadata) = self
      .storage
      .query_collab_meta(object_id, &collab_type)
      .await
    {
      if metadata.workspace_id != workspace_id {
        let err =
          RealtimeError::CreateGroupFailed(CreateGroupFailedReason::CollabWorkspaceIdNotMatch {
            expect: metadata.workspace_id,
            actual: workspace_id.to_string(),
            detail: format!(
              "user_id:{},app_version:{},object_id:{}:{}",
              user.uid, user.app_version, object_id, collab_type
            ),
          });
        return Err(err);
      }
      is_new_collab = false;
    }
=======
    let mut is_new_collab = false;
    let params = QueryCollabParams::new(object_id, collab_type.clone(), workspace_id);
>>>>>>> a80ecb8c

    trace!(
      "[realtime]: create group: uid:{},workspace_id:{},object_id:{}:{}",
      user.uid,
      workspace_id,
      object_id,
      collab_type
    );

    let mut indexer = self.indexer_provider.indexer_for(collab_type.clone());
    if indexer.is_some()
      && !self
        .indexer_provider
        .can_index_workspace(workspace_id)
        .await
        .map_err(|e| RealtimeError::Internal(e.into()))?
    {
      tracing::trace!("workspace {} indexing is disabled", workspace_id);
      indexer = None;
    }
    let group = Arc::new(
      CollabGroup::new(
        user.uid,
        workspace_id.to_string(),
        object_id.to_string(),
        collab_type,
        self.metrics_calculate.clone(),
        self.storage.clone(),
        is_new_collab,
        self.collab_redis_stream.clone(),
        self.persistence_interval,
        self.prune_grace_period,
        indexer,
      )
      .await?,
    );
    self.state.insert_group(object_id, group.clone()).await;
    Ok(())
  }
}

#[allow(dead_code)]
#[instrument(level = "trace", skip_all)]
async fn load_collab<S>(
  uid: i64,
  object_id: &str,
  params: QueryCollabParams,
  storage: Arc<S>,
) -> Result<(Collab, EncodedCollab), AppError>
where
  S: CollabStorage,
{
  let encode_collab = storage
    .get_encode_collab(GetCollabOrigin::User { uid }, params.clone(), false)
    .await?;
  let result = Collab::new_with_source(
    CollabOrigin::Server,
    object_id,
    DataSource::DocStateV1(encode_collab.doc_state.to_vec()),
    vec![],
    false,
  );
  match result {
    Ok(collab) => Ok((collab, encode_collab)),
    Err(err) => load_collab_from_snapshot(object_id, params, storage)
      .await
      .ok_or_else(|| AppError::Internal(err.into())),
  }
}

async fn load_collab_from_snapshot<S>(
  object_id: &str,
  params: QueryCollabParams,
  storage: Arc<S>,
) -> Option<(Collab, EncodedCollab)>
where
  S: CollabStorage,
{
  let encode_collab = get_latest_snapshot(
    &params.workspace_id,
    object_id,
    &*storage,
    &params.collab_type,
  )
  .await?;
  let collab = Collab::new_with_source(
    CollabOrigin::Server,
    object_id,
    DataSource::DocStateV1(encode_collab.doc_state.to_vec()),
    vec![],
    false,
  )
  .ok()?;
  Some((collab, encode_collab))
}

async fn get_latest_snapshot<S>(
  workspace_id: &str,
  object_id: &str,
  storage: &S,
  collab_type: &CollabType,
) -> Option<EncodedCollab>
where
  S: CollabStorage,
{
  let metas = storage
    .get_collab_snapshot_list(workspace_id, object_id)
    .await
    .ok()?
    .0;
  for meta in metas {
    let snapshot_data = storage
      .get_collab_snapshot(workspace_id, &meta.object_id, &meta.snapshot_id)
      .await
      .ok()?;
    if let Ok(encoded_collab) = EncodedCollab::decode_from_bytes(&snapshot_data.encoded_collab_v1) {
      if let Ok(collab) = Collab::new_with_source(
        CollabOrigin::Empty,
        object_id,
        DataSource::DocStateV1(encoded_collab.doc_state.to_vec()),
        vec![],
        false,
      ) {
        // TODO(nathan): this check is not necessary, can be removed in the future.
        collab_type.validate_require_data(&collab).ok()?;
        return Some(encoded_collab);
      }
    }
  }
  None
}<|MERGE_RESOLUTION|>--- conflicted
+++ resolved
@@ -123,34 +123,8 @@
     object_id: &str,
     collab_type: CollabType,
   ) -> Result<(), RealtimeError> {
-<<<<<<< HEAD
-    let mut is_new_collab = true;
-    // Ensure the workspace_id matches the metadata's workspace_id when creating a collaboration object
-    // of type [CollabType::Folder]. In this case, both the object id and the workspace id should be
-    // identical.
-    if let Ok(metadata) = self
-      .storage
-      .query_collab_meta(object_id, &collab_type)
-      .await
-    {
-      if metadata.workspace_id != workspace_id {
-        let err =
-          RealtimeError::CreateGroupFailed(CreateGroupFailedReason::CollabWorkspaceIdNotMatch {
-            expect: metadata.workspace_id,
-            actual: workspace_id.to_string(),
-            detail: format!(
-              "user_id:{},app_version:{},object_id:{}:{}",
-              user.uid, user.app_version, object_id, collab_type
-            ),
-          });
-        return Err(err);
-      }
-      is_new_collab = false;
-    }
-=======
     let mut is_new_collab = false;
     let params = QueryCollabParams::new(object_id, collab_type.clone(), workspace_id);
->>>>>>> a80ecb8c
 
     trace!(
       "[realtime]: create group: uid:{},workspace_id:{},object_id:{}:{}",
