--- conflicted
+++ resolved
@@ -119,7 +119,6 @@
     collab_type: CollabType,
   ) -> Result<(), RealtimeError> {
     let params = QueryCollabParams::new(object_id, collab_type.clone(), workspace_id);
-<<<<<<< HEAD
     let res = self
       .storage
       .get_encode_collab(GetCollabOrigin::Server, params, false)
@@ -136,29 +135,6 @@
       .state_vector(),
       Err(err) if err.is_record_not_found() => StateVector::default(),
       Err(err) => return Err(RealtimeError::Internal(err.into())),
-=======
-
-    let result = load_collab(user.uid, object_id, params, self.storage.clone()).await;
-    let (collab, _encode_collab) = {
-      let (mut collab, encode_collab) = match result {
-        Ok(value) => value,
-        Err(err) => {
-          if err.is_record_not_found() {
-            is_new_collab = true;
-            let collab = Collab::new_with_origin(CollabOrigin::Server, object_id, vec![], false);
-            let encode_collab = collab.encode_collab_v1(|_| Ok::<_, RealtimeError>(()))?;
-            (collab, encode_collab)
-          } else {
-            return Err(RealtimeError::CreateGroupFailed(
-              CreateGroupFailedReason::CannotGetCollabData,
-            ));
-          }
-        },
-      };
-
-      collab.initialize();
-      (collab, encode_collab)
->>>>>>> af38efe6
     };
 
     trace!(
@@ -180,41 +156,20 @@
       tracing::trace!("workspace {} indexing is disabled", workspace_id);
       indexer = None;
     }
-<<<<<<< HEAD
-    let group = Arc::new(
-      CollabGroup::new(
-        user.uid,
-        workspace_id.to_string(),
-        object_id.to_string(),
-        collab_type,
-        self.metrics_calculate.clone(),
-        self.storage.clone(),
-        self.collab_redis_stream.clone(),
-        self.persistence_interval,
-        self.prune_grace_period,
-        indexer,
-        state_vector,
-      )
-      .await?,
-    );
-    self.state.insert_group(object_id, group.clone()).await;
-=======
-    let group = Arc::new(CollabGroup::new(
+    let group = CollabGroup::new(
       user.uid,
       workspace_id.to_string(),
       object_id.to_string(),
       collab_type,
-      collab,
       self.metrics_calculate.clone(),
       self.storage.clone(),
-      is_new_collab,
+      self.collab_redis_stream.clone(),
       self.persistence_interval,
-      self.edit_state_max_count,
-      self.edit_state_max_secs,
+      self.prune_grace_period,
       indexer,
-    )?);
+      state_vector,
+    )?;
     self.state.insert_group(object_id, group);
->>>>>>> af38efe6
     Ok(())
   }
 }
