--- conflicted
+++ resolved
@@ -37,11 +37,6 @@
 use crate::snapshot::SnapshotControl;
 use crate::state::{AppMetrics, AppState, UserCache};
 use crate::CollaborationServer;
-<<<<<<< HEAD
-=======
-use access_control::casbin::access::AccessControl;
-use database::file::s3_client_impl::AwsS3BucketClientImpl;
->>>>>>> ec9c3825
 
 pub struct Application {
   actix_server: Server,
@@ -88,14 +83,8 @@
     state.redis_stream_router.clone(),
     state.redis_connection_manager.clone(),
     Duration::from_secs(config.collab.group_persistence_interval_secs),
-<<<<<<< HEAD
     Duration::from_secs(config.collab.group_prune_grace_period_secs),
-    state.indexer_provider.clone(),
-=======
-    config.collab.edit_state_max_count,
-    config.collab.edit_state_max_secs,
     state.indexer_scheduler.clone(),
->>>>>>> ec9c3825
   )
   .await
   .unwrap();
